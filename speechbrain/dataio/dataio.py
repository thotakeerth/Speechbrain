"""
Data reading and writing.

Authors
 * Mirco Ravanelli 2020
 * Aku Rouhe 2020
 * Ju-Chieh Chou 2020
 * Samuele Cornell 2020
 * Abdel HEBA 2020
 * Sylvain de Langen 2022
"""

import os
import torch
import logging
import numpy as np
import pickle
import hashlib
import csv
import time
import torchaudio
import json
import re
from speechbrain.utils.torch_audio_backend import check_torchaudio_backend

check_torchaudio_backend()
logger = logging.getLogger(__name__)


def load_data_json(json_path, replacements={}):
    """Loads JSON and recursively formats string values.

    Arguments
    ----------
    json_path : str
        Path to CSV file.
    replacements : dict
        (Optional dict), e.g., {"data_folder": "/home/speechbrain/data"}.
        This is used to recursively format all string values in the data.

    Returns
    -------
    dict
        JSON data with replacements applied.

    Example
    -------
    >>> json_spec = '''{
    ...   "ex1": {"files": ["{ROOT}/mic1/ex1.wav", "{ROOT}/mic2/ex1.wav"], "id": 1},
    ...   "ex2": {"files": [{"spk1": "{ROOT}/ex2.wav"}, {"spk2": "{ROOT}/ex2.wav"}], "id": 2}
    ... }
    ... '''
    >>> tmpfile = getfixture('tmpdir') / "test.json"
    >>> with open(tmpfile, "w") as fo:
    ...     _ = fo.write(json_spec)
    >>> data = load_data_json(tmpfile, {"ROOT": "/home"})
    >>> data["ex1"]["files"][0]
    '/home/mic1/ex1.wav'
    >>> data["ex2"]["files"][1]["spk2"]
    '/home/ex2.wav'

    """
    with open(json_path, "r") as f:
        out_json = json.load(f)
    _recursive_format(out_json, replacements)
    return out_json


def _recursive_format(data, replacements):
    # Data: dict or list, replacements : dict
    # Replaces string keys in replacements by their values
    # at all levels of data (in str values)
    # Works in-place.
    if isinstance(data, dict):
        for key, item in data.items():
            if isinstance(item, dict) or isinstance(item, list):
                _recursive_format(item, replacements)
            elif isinstance(item, str):
                data[key] = item.format_map(replacements)
            # If not dict, list or str, do nothing
    if isinstance(data, list):
        for i, item in enumerate(data):
            if isinstance(item, dict) or isinstance(item, list):
                _recursive_format(item, replacements)
            elif isinstance(item, str):
                data[i] = item.format_map(replacements)
            # If not dict, list or str, do nothing


def load_data_csv(csv_path, replacements={}):
    """Loads CSV and formats string values.

    Uses the SpeechBrain legacy CSV data format, where the CSV must have an
    'ID' field.
    If there is a field called duration, it is interpreted as a float.
    The rest of the fields are left as they are (legacy _format and _opts fields
    are not used to load the data in any special way).

    Bash-like string replacements with $to_replace are supported.

    Arguments
    ----------
    csv_path : str
        Path to CSV file.
    replacements : dict
        (Optional dict), e.g., {"data_folder": "/home/speechbrain/data"}
        This is used to recursively format all string values in the data.

    Returns
    -------
    dict
        CSV data with replacements applied.

    Example
    -------
    >>> csv_spec = '''ID,duration,wav_path
    ... utt1,1.45,$data_folder/utt1.wav
    ... utt2,2.0,$data_folder/utt2.wav
    ... '''
    >>> tmpfile = getfixture("tmpdir") / "test.csv"
    >>> with open(tmpfile, "w") as fo:
    ...     _ = fo.write(csv_spec)
    >>> data = load_data_csv(tmpfile, {"data_folder": "/home"})
    >>> data["utt1"]["wav_path"]
    '/home/utt1.wav'
    """

    with open(csv_path, newline="") as csvfile:
        result = {}
        reader = csv.DictReader(csvfile, skipinitialspace=True)
        variable_finder = re.compile(r"\$([\w.]+)")
        for row in reader:
            # ID:
            try:
                data_id = row["ID"]
                del row["ID"]  # This is used as a key in result, instead.
            except KeyError:
                raise KeyError(
                    "CSV has to have an 'ID' field, with unique ids"
                    " for all data points"
                )
            if data_id in result:
                raise ValueError(f"Duplicate id: {data_id}")
            # Replacements:
            for key, value in row.items():
                try:
                    row[key] = variable_finder.sub(
                        lambda match: str(replacements[match[1]]), value
                    )
                except KeyError:
                    raise KeyError(
                        f"The item {value} requires replacements "
                        "which were not supplied."
                    )
            # Duration:
            if "duration" in row:
                row["duration"] = float(row["duration"])
            result[data_id] = row
    return result


def read_audio(waveforms_obj):
    """General audio loading, based on a custom notation.

    Expected use case is in conjunction with Datasets
    specified by JSON.

    The parameter may just be a path to a file:
    `read_audio("/path/to/wav1.wav")`

    Alternatively, you can specify more options in a dict, e.g.:
    ```
    # load a file from sample 8000 through 15999
    read_audio({
        "file": "/path/to/wav2.wav",
        "start": 8000,
        "stop": 16000
    })
    ```

    Which codecs are supported depends on your torchaudio backend.
    Refer to `torchaudio.load` documentation for further details.

    Arguments
    ----------
    waveforms_obj : str, dict
        Path to audio or dict with the desired configuration.

        Keys for the dict variant:
        - `"file"` (str): Path to the audio file.
        - `"start"` (int, optional): The first sample to load.
        If unspecified, load from the very first frame.
        - `"stop"` (int, optional): The last sample to load (exclusive).
        If unspecified or equal to start, load from `start` to the end.
        Will not fail if `stop` is past the sample count of the file and will
        return less frames.

    Returns
    -------
    torch.Tensor
        1-channel: audio tensor with shape: `(samples, )`.
        >=2-channels: audio tensor with shape: `(samples, channels)`.

    Example
    -------
    >>> dummywav = torch.rand(16000)
    >>> import os
    >>> tmpfile = str(getfixture('tmpdir') / "wave.wav")
    >>> write_audio(tmpfile, dummywav, 16000)
    >>> asr_example = { "wav": tmpfile, "spk_id": "foo", "words": "foo bar"}
    >>> loaded = read_audio(asr_example["wav"])
    >>> loaded.allclose(dummywav.squeeze(0),atol=1e-4) # replace with eq with sox_io backend
    True
    """
    if isinstance(waveforms_obj, str):
        audio, _ = torchaudio.load(waveforms_obj)
    else:
        path = waveforms_obj["file"]
        start = waveforms_obj.get("start", 0)
        # To match past SB behavior, `start == stop` or omitted `stop` means to
        # load all frames from `start` to the file end.
        stop = waveforms_obj.get("stop", start)

        if start < 0:
            raise ValueError(
                f"Invalid sample range (start < 0): {start}..{stop}!"
            )

        if stop < start:
            # Could occur if the user tried one of two things:
            # - specify a negative value as an attempt to index from the end;
            # - specify -1 as an attempt to load up to the last sample.
            raise ValueError(
                f"Invalid sample range (stop < start): {start}..{stop}!\n"
                'Hint: Omit "stop" if you want to read to the end of file.'
            )

        # Requested to load until a specific frame?
        if start != stop:
            num_frames = stop - start
            audio, fs = torchaudio.load(
                path, num_frames=num_frames, frame_offset=start
            )
        else:
            # Load to the end.
            audio, fs = torchaudio.load(path, frame_offset=start)

    audio = audio.transpose(0, 1)
    return audio.squeeze(1)


def read_audio_multichannel(waveforms_obj):
    """General audio loading, based on a custom notation.

    Expected use case is in conjunction with Datasets
    specified by JSON.

    The custom notation:

    The annotation can be just a path to a file:
    "/path/to/wav1.wav"

    Multiple (possibly multi-channel) files can be specified, as long as they
    have the same length:
    {"files": [
        "/path/to/wav1.wav",
        "/path/to/wav2.wav"
        ]
    }

    Or you can specify a single file more succinctly:
    {"files": "/path/to/wav2.wav"}

    Offset number samples and stop number samples also can be specified to read
    only a segment within the files.
    {"files": [
        "/path/to/wav1.wav",
        "/path/to/wav2.wav"
        ]
    "start": 8000
    "stop": 16000
    }

    Arguments
    ----------
    waveforms_obj : str, dict
        Audio reading annotation, see above for format.

    Returns
    -------
    torch.Tensor
        Audio tensor with shape: (samples, ).

    Example
    -------
    >>> dummywav = torch.rand(16000, 2)
    >>> import os
    >>> tmpfile = str(getfixture('tmpdir') / "wave.wav")
    >>> write_audio(tmpfile, dummywav, 16000)
    >>> asr_example = { "wav": tmpfile, "spk_id": "foo", "words": "foo bar"}
    >>> loaded = read_audio(asr_example["wav"])
    >>> loaded.allclose(dummywav.squeeze(0),atol=1e-4) # replace with eq with sox_io backend
    True
    """
    if isinstance(waveforms_obj, str):
        audio, _ = torchaudio.load(waveforms_obj)
        return audio.transpose(0, 1)

    files = waveforms_obj["files"]
    if not isinstance(files, list):
        files = [files]

    waveforms = []
    start = waveforms_obj.get("start", 0)
    # Default stop to start -> if not specified, num_frames becomes 0,
    # which is the torchaudio default
    stop = waveforms_obj.get("stop", start - 1)
    num_frames = stop - start
    for f in files:
        audio, fs = torchaudio.load(
            f, num_frames=num_frames, frame_offset=start
        )
        waveforms.append(audio)

    out = torch.cat(waveforms, 0)
    return out.transpose(0, 1)


def write_audio(filepath, audio, samplerate):
    """Write audio on disk. It is basically a wrapper to support saving
    audio signals in the speechbrain format (audio, channels).

    Arguments
    ---------
    filepath: path
        Path where to save the audio file.
    audio : torch.Tensor
        Audio file in the expected speechbrain format (signal, channels).
    samplerate: int
        Sample rate (e.g., 16000).


    Example
    -------
    >>> import os
    >>> tmpfile = str(getfixture('tmpdir') / "wave.wav")
    >>> dummywav = torch.rand(16000, 2)
    >>> write_audio(tmpfile, dummywav, 16000)
    >>> loaded = read_audio(tmpfile)
    >>> loaded.allclose(dummywav,atol=1e-4) # replace with eq with sox_io backend
    True
    """
    if len(audio.shape) == 2:
        audio = audio.transpose(0, 1)
    elif len(audio.shape) == 1:
        audio = audio.unsqueeze(0)

    torchaudio.save(filepath, audio, samplerate)


def load_pickle(pickle_path):
    """Utility function for loading .pkl pickle files.

    Arguments
    ---------
    pickle_path : str
        Path to pickle file.

    Returns
    -------
    out : object
        Python object loaded from pickle.
    """
    with open(pickle_path, "rb") as f:
        out = pickle.load(f)
    return out


def to_floatTensor(x: (list, tuple, np.ndarray)):
    """
    Arguments
    ---------
    x : (list, tuple, np.ndarray)
        Input data to be converted to torch float.

    Returns
    -------
    tensor : torch.tensor
        Data now in torch.tensor float datatype.
    """
    if isinstance(x, torch.Tensor):
        return x.float()
    if isinstance(x, np.ndarray):
        return torch.from_numpy(x).float()
    else:
        return torch.tensor(x, dtype=torch.float)


def to_doubleTensor(x: (list, tuple, np.ndarray)):
    """
    Arguments
    ---------
    x : (list, tuple, np.ndarray)
        Input data to be converted to torch double.

    Returns
    -------
    tensor : torch.tensor
        Data now in torch.tensor double datatype.
    """
    if isinstance(x, torch.Tensor):
        return x.double()
    if isinstance(x, np.ndarray):
        return torch.from_numpy(x).double()
    else:
        return torch.tensor(x, dtype=torch.double)


def to_longTensor(x: (list, tuple, np.ndarray)):
    """
    Arguments
    ---------
    x : (list, tuple, np.ndarray)
        Input data to be converted to torch long.

    Returns
    -------
    tensor : torch.tensor
        Data now in torch.tensor long datatype.
    """
    if isinstance(x, torch.Tensor):
        return x.long()
    if isinstance(x, np.ndarray):
        return torch.from_numpy(x).long()
    else:
        return torch.tensor(x, dtype=torch.long)


def convert_index_to_lab(batch, ind2lab):
    """Convert a batch of integer IDs to string labels.

    Arguments
    ---------
    batch : list
        List of lists, a batch of sequences.
    ind2lab : dict
        Mapping from integer IDs to labels.

    Returns
    -------
    list
        List of lists, same size as batch, with labels from ind2lab.

    Example
    -------
    >>> ind2lab = {1: "h", 2: "e", 3: "l", 4: "o"}
    >>> out = convert_index_to_lab([[4,1], [1,2,3,3,4]], ind2lab)
    >>> for seq in out:
    ...     print("".join(seq))
    oh
    hello
    """
    return [[ind2lab[int(index)] for index in seq] for seq in batch]


def relative_time_to_absolute(batch, relative_lens, rate):
    """Converts SpeechBrain style relative length to the absolute duration.

    Operates on batch level.

    Arguments
    ---------
    batch : torch.tensor
        Sequences to determine the duration for.
    relative_lens : torch.tensor
        The relative length of each sequence in batch. The longest sequence in
        the batch needs to have relative length 1.0.
    rate : float
        The rate at which sequence elements occur in real-world time. Sample
        rate, if batch is raw wavs (recommended) or 1/frame_shift if batch is
        features. This has to have 1/s as the unit.

    Returns
    ------:
    torch.tensor
        Duration of each sequence in seconds.

    Example
    -------
    >>> batch = torch.ones(2, 16000)
    >>> relative_lens = torch.tensor([3./4., 1.0])
    >>> rate = 16000
    >>> print(relative_time_to_absolute(batch, relative_lens, rate))
    tensor([0.7500, 1.0000])
    """
    max_len = batch.shape[1]
    durations = torch.round(relative_lens * max_len) / rate
    return durations


class IterativeCSVWriter:
    """Write CSV files a line at a time.

    Arguments
    ---------
    outstream : file-object
        A writeable stream
    data_fields : list
        List of the optional keys to write. Each key will be expanded to the
        SpeechBrain format, producing three fields: key, key_format, key_opts.

    Example
    -------
    >>> import io
    >>> f = io.StringIO()
    >>> writer = IterativeCSVWriter(f, ["phn"])
    >>> print(f.getvalue())
    ID,duration,phn,phn_format,phn_opts
    >>> writer.write("UTT1",2.5,"sil hh ee ll ll oo sil","string","")
    >>> print(f.getvalue())
    ID,duration,phn,phn_format,phn_opts
    UTT1,2.5,sil hh ee ll ll oo sil,string,
    >>> writer.write(ID="UTT2",phn="sil ww oo rr ll dd sil",phn_format="string")
    >>> print(f.getvalue())
    ID,duration,phn,phn_format,phn_opts
    UTT1,2.5,sil hh ee ll ll oo sil,string,
    UTT2,,sil ww oo rr ll dd sil,string,
    >>> writer.set_default('phn_format', 'string')
    >>> writer.write_batch(ID=["UTT3","UTT4"],phn=["ff oo oo", "bb aa rr"])
    >>> print(f.getvalue())
    ID,duration,phn,phn_format,phn_opts
    UTT1,2.5,sil hh ee ll ll oo sil,string,
    UTT2,,sil ww oo rr ll dd sil,string,
    UTT3,,ff oo oo,string,
    UTT4,,bb aa rr,string,
    """

    def __init__(self, outstream, data_fields, defaults={}):
        self._outstream = outstream
        self.fields = ["ID", "duration"] + self._expand_data_fields(data_fields)
        self.defaults = defaults
        self._outstream.write(",".join(self.fields))

    def set_default(self, field, value):
        """Sets a default value for the given CSV field.

        Arguments
        ---------
        field : str
            A field in the CSV.
        value
            The default value.
        """
        if field not in self.fields:
            raise ValueError(f"{field} is not a field in this CSV!")
        self.defaults[field] = value

    def write(self, *args, **kwargs):
        """Writes one data line into the CSV.

        Arguments
        ---------
        *args
            Supply every field with a value in positional form OR.
        **kwargs
            Supply certain fields by key. The ID field is mandatory for all
            lines, but others can be left empty.
        """
        if args and kwargs:
            raise ValueError(
                "Use either positional fields or named fields, but not both."
            )
        if args:
            if len(args) != len(self.fields):
                raise ValueError("Need consistent fields")
            to_write = [str(arg) for arg in args]
        if kwargs:
            if "ID" not in kwargs:
                raise ValueError("I'll need to see some ID")
            full_vals = self.defaults.copy()
            full_vals.update(kwargs)
            to_write = [str(full_vals.get(field, "")) for field in self.fields]
        self._outstream.write("\n")
        self._outstream.write(",".join(to_write))

    def write_batch(self, *args, **kwargs):
        """Writes a batch of lines into the CSV.

        Here each argument should be a list with the same length.

        Arguments
        ---------
        *args
            Supply every field with a value in positional form OR.
        **kwargs
            Supply certain fields by key. The ID field is mandatory for all
            lines, but others can be left empty.
        """
        if args and kwargs:
            raise ValueError(
                "Use either positional fields or named fields, but not both."
            )
        if args:
            if len(args) != len(self.fields):
                raise ValueError("Need consistent fields")
            for arg_row in zip(*args):
                self.write(*arg_row)
        if kwargs:
            if "ID" not in kwargs:
                raise ValueError("I'll need to see some ID")
            keys = kwargs.keys()
            for value_row in zip(*kwargs.values()):
                kwarg_row = dict(zip(keys, value_row))
                self.write(**kwarg_row)

    @staticmethod
    def _expand_data_fields(data_fields):
        expanded = []
        for data_field in data_fields:
            expanded.append(data_field)
            expanded.append(data_field + "_format")
            expanded.append(data_field + "_opts")
        return expanded


def write_txt_file(data, filename, sampling_rate=None):
    """Write data in text format.

    Arguments
    ---------
    data : str, list, torch.tensor, numpy.ndarray
        The data to write in the text file.
    filename : str
        Path to file where to write the data.
    sampling_rate : None
        Not used, just here for interface compatibility.

    Returns
    -------
    None

    Example
    -------
    >>> tmpdir = getfixture('tmpdir')
    >>> signal=torch.tensor([1,2,3,4])
    >>> write_txt_file(signal, tmpdir / 'example.txt')
    """
    del sampling_rate  # Not used.
    # Check if the path of filename exists
    os.makedirs(os.path.dirname(filename), exist_ok=True)
    with open(filename, "w") as fout:
        if isinstance(data, torch.Tensor):
            data = data.tolist()
        if isinstance(data, np.ndarray):
            data = data.tolist()
        if isinstance(data, list):
            for line in data:
                print(line, file=fout)
        if isinstance(data, str):
            print(data, file=fout)


def write_stdout(data, filename=None, sampling_rate=None):
    """Write data to standard output.

    Arguments
    ---------
    data : str, list, torch.tensor, numpy.ndarray
        The data to write in the text file.
    filename : None
        Not used, just here for compatibility.
    sampling_rate : None
        Not used, just here for compatibility.

    Returns
    -------
    None

    Example
    -------
    >>> tmpdir = getfixture('tmpdir')
    >>> signal = torch.tensor([[1,2,3,4]])
    >>> write_stdout(signal, tmpdir / 'example.txt')
    [1, 2, 3, 4]
    """
    # Managing Torch.Tensor
    if isinstance(data, torch.Tensor):
        data = data.tolist()
    # Managing np.ndarray
    if isinstance(data, np.ndarray):
        data = data.tolist()
    if isinstance(data, list):
        for line in data:
            print(line)
    if isinstance(data, str):
        print(data)


def length_to_mask(length, max_len=None, dtype=None, device=None):
    """Creates a binary mask for each sequence.

    Reference: https://discuss.pytorch.org/t/how-to-generate-variable-length-mask/23397/3

    Arguments
    ---------
    length : torch.LongTensor
        Containing the length of each sequence in the batch. Must be 1D.
    max_len : int
        Max length for the mask, also the size of the second dimension.
    dtype : torch.dtype, default: None
        The dtype of the generated mask.
    device: torch.device, default: None
        The device to put the mask variable.

    Returns
    -------
    mask : tensor
        The binary mask.

    Example
    -------
    >>> length=torch.Tensor([1,2,3])
    >>> mask=length_to_mask(length)
    >>> mask
    tensor([[1., 0., 0.],
            [1., 1., 0.],
            [1., 1., 1.]])
    """
    assert len(length.shape) == 1

    if max_len is None:
        max_len = length.max().long().item()  # using arange to generate mask
    mask = torch.arange(
        max_len, device=length.device, dtype=length.dtype
    ).expand(len(length), max_len) < length.unsqueeze(1)

    if dtype is None:
        dtype = length.dtype

    if device is None:
        device = length.device

    mask = torch.as_tensor(mask, dtype=dtype, device=device)
    return mask


def read_kaldi_lab(kaldi_ali, kaldi_lab_opts):
    """Read labels in kaldi format.

    Uses kaldi IO.

    Arguments
    ---------
    kaldi_ali : str
        Path to directory where kaldi alignments are stored.
    kaldi_lab_opts : str
        A string that contains the options for reading the kaldi alignments.

    Returns
    -------
    lab : dict
        A dictionary containing the labels.

    Note
    ----
    This depends on kaldi-io-for-python. Install it separately.
    See: https://github.com/vesis84/kaldi-io-for-python

    Example
    -------
    This example requires kaldi files.
    ```
    lab_folder = '/home/kaldi/egs/TIMIT/s5/exp/dnn4_pretrain-dbn_dnn_ali'
    read_kaldi_lab(lab_folder, 'ali-to-pdf')
    ```
    """
    # EXTRA TOOLS
    try:
        import kaldi_io
    except ImportError:
        raise ImportError("Could not import kaldi_io. Install it to use this.")
    # Reading the Kaldi labels
    lab = {
        k: v
        for k, v in kaldi_io.read_vec_int_ark(
            "gunzip -c "
            + kaldi_ali
            + "/ali*.gz | "
            + kaldi_lab_opts
            + " "
            + kaldi_ali
            + "/final.mdl ark:- ark:-|"
        )
    }
    return lab


def get_md5(file):
    """Get the md5 checksum of an input file.

    Arguments
    ---------
    file : str
        Path to file for which compute the checksum.

    Returns
    -------
    md5
        Checksum for the given filepath.

    Example
    -------
    >>> get_md5('tests/samples/single-mic/example1.wav')
    'c482d0081ca35302d30d12f1136c34e5'
    """
    # Lets read stuff in 64kb chunks!
    BUF_SIZE = 65536
    md5 = hashlib.md5()
    # Computing md5
    with open(file, "rb") as f:
        while True:
            data = f.read(BUF_SIZE)
            if not data:
                break
            md5.update(data)
    return md5.hexdigest()


def save_md5(files, out_file):
    """Saves the md5 of a list of input files as a pickled dict into a file.

    Arguments
    ---------
    files : list
        List of input files from which we will compute the md5.
    outfile : str
        The path where to store the output pkl file.

    Returns
    -------
    None

    Example:
    >>> files = ['tests/samples/single-mic/example1.wav']
    >>> tmpdir = getfixture('tmpdir')
    >>> save_md5(files, tmpdir / "md5.pkl")
    """
    # Initialization of the dictionary
    md5_dict = {}
    # Computing md5 for all the files in the list
    for file in files:
        md5_dict[file] = get_md5(file)
    # Saving dictionary in pkl format
    save_pkl(md5_dict, out_file)


def save_pkl(obj, file):
    """Save an object in pkl format.

    Arguments
    ---------
    obj : object
        Object to save in pkl format
    file : str
        Path to the output file
    sampling_rate : int
        Sampling rate of the audio file, TODO: this is not used?

    Example
    -------
    >>> tmpfile = getfixture('tmpdir') / "example.pkl"
    >>> save_pkl([1, 2, 3, 4, 5], tmpfile)
    >>> load_pkl(tmpfile)
    [1, 2, 3, 4, 5]
    """
    with open(file, "wb") as f:
        pickle.dump(obj, f)


def load_pkl(file):
    """Loads a pkl file.

    For an example, see `save_pkl`.

    Arguments
    ---------
    file : str
        Path to the input pkl file.

    Returns
    -------
    The loaded object.
    """

    # Deals with the situation where two processes are trying
    # to access the same label dictionary by creating a lock
    count = 100
    while count > 0:
        if os.path.isfile(file + ".lock"):
            time.sleep(1)
            count -= 1
        else:
            break

    try:
        open(file + ".lock", "w").close()
        with open(file, "rb") as f:
            return pickle.load(f)
    finally:
        if os.path.isfile(file + ".lock"):
            os.remove(file + ".lock")


def prepend_bos_token(label, bos_index):
    """Create labels with <bos> token at the beginning.

    Arguments
    ---------
    label : torch.IntTensor
        Containing the original labels. Must be of size: [batch_size, max_length].
    bos_index : int
        The index for <bos> token.

    Returns
    -------
    new_label : tensor
        The new label with <bos> at the beginning.

    Example
    -------
    >>> label=torch.LongTensor([[1,0,0], [2,3,0], [4,5,6]])
    >>> new_label=prepend_bos_token(label, bos_index=7)
    >>> new_label
    tensor([[7, 1, 0, 0],
            [7, 2, 3, 0],
            [7, 4, 5, 6]])
    """
    new_label = label.long().clone()
    batch_size = label.shape[0]

    bos = new_label.new_zeros(batch_size, 1).fill_(bos_index)
    new_label = torch.cat([bos, new_label], dim=1)
    return new_label


def append_eos_token(label, length, eos_index):
    """Create labels with <eos> token appended.

    Arguments
    ---------
    label : torch.IntTensor
        Containing the original labels. Must be of size: [batch_size, max_length]
    length : torch.LongTensor
        Containing the original length of each label sequences. Must be 1D.
    eos_index : int
        The index for <eos> token.

    Returns
    -------
    new_label : tensor
        The new label with <eos> appended.

    Example
    -------
    >>> label=torch.IntTensor([[1,0,0], [2,3,0], [4,5,6]])
    >>> length=torch.LongTensor([1,2,3])
    >>> new_label=append_eos_token(label, length, eos_index=7)
    >>> new_label
    tensor([[1, 7, 0, 0],
            [2, 3, 7, 0],
            [4, 5, 6, 7]], dtype=torch.int32)
    """
    new_label = label.int().clone()
    batch_size = label.shape[0]

    pad = new_label.new_zeros(batch_size, 1)
    new_label = torch.cat([new_label, pad], dim=1)
    new_label[torch.arange(batch_size), length.long()] = eos_index
    return new_label


def merge_char(sequences, space="_"):
    """Merge characters sequences into word sequences.

    Arguments
    ---------
    sequences : list
        Each item contains a list, and this list contains a character sequence.
    space : string
        The token represents space. Default: _

    Returns
    -------
    The list contains word sequences for each sentence.

    Example
    -------
    >>> sequences = [["a", "b", "_", "c", "_", "d", "e"], ["e", "f", "g", "_", "h", "i"]]
    >>> results = merge_char(sequences)
    >>> results
    [['ab', 'c', 'de'], ['efg', 'hi']]
    """
    results = []
    for seq in sequences:
        words = "".join(seq).split(space)
        results.append(words)
    return results


def merge_csvs(data_folder, csv_lst, merged_csv):
    """Merging several csv files into one file.

    Arguments
    ---------
    data_folder : string
        The folder to store csv files to be merged and after merging.
    csv_lst : list
        Filenames of csv file to be merged.
    merged_csv : string
        The filename to write the merged csv file.

    Example
    -------
<<<<<<< HEAD
    >>> tmpdir = getfixture('tmpdir')
    >>> os.symlink(os.path.realpath("tests/samples/annotation/speech.csv"), tmpdir / "speech.csv")
    >>> merge_csvs(tmpdir,
=======
    >>> merge_csvs("tests/samples/annotation/",
>>>>>>> 479144c2
    ... ["speech.csv", "speech.csv"],
    ... "test_csv_merge.csv")
    """
    write_path = os.path.join(data_folder, merged_csv)
    if os.path.isfile(write_path):
        logger.info("Skipping merging. Completed in previous run.")
    with open(os.path.join(data_folder, csv_lst[0])) as f:
        header = f.readline()
    lines = []
    for csv_file in csv_lst:
        with open(os.path.join(data_folder, csv_file)) as f:
            for i, line in enumerate(f):
                if i == 0:
                    # Checking header
                    if line != header:
                        raise ValueError(
                            "Different header for " f"{csv_lst[0]} and {csv}."
                        )
                    continue
                lines.append(line)
    with open(write_path, "w") as f:
        f.write(header)
        for line in lines:
            f.write(line)
    logger.info(f"{write_path} is created.")


def split_word(sequences, space="_"):
    """Split word sequences into character sequences.

    Arguments
    ---------
    sequences : list
        Each item contains a list, and this list contains a words sequence.
    space : string
        The token represents space. Default: _

    Returns
    -------
    The list contains word sequences for each sentence.

    Example
    -------
    >>> sequences = [['ab', 'c', 'de'], ['efg', 'hi']]
    >>> results = split_word(sequences)
    >>> results
    [['a', 'b', '_', 'c', '_', 'd', 'e'], ['e', 'f', 'g', '_', 'h', 'i']]
    """
    results = []
    for seq in sequences:
        chars = list(space.join(seq))
        results.append(chars)
    return results<|MERGE_RESOLUTION|>--- conflicted
+++ resolved
@@ -1021,13 +1021,7 @@
 
     Example
     -------
-<<<<<<< HEAD
-    >>> tmpdir = getfixture('tmpdir')
-    >>> os.symlink(os.path.realpath("tests/samples/annotation/speech.csv"), tmpdir / "speech.csv")
-    >>> merge_csvs(tmpdir,
-=======
     >>> merge_csvs("tests/samples/annotation/",
->>>>>>> 479144c2
     ... ["speech.csv", "speech.csv"],
     ... "test_csv_merge.csv")
     """

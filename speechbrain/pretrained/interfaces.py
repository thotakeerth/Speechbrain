--- conflicted
+++ resolved
@@ -2745,12 +2745,8 @@
         self.infer = self.hparams.model.infer
 
     def text_to_seq(self, txt):
-<<<<<<< HEAD
-        """Encodes raw text into a tensor with a customer text-to-equence fuction"""
-=======
         """Encodes raw text into a tensor with a customer text-to-sequence function
         """
->>>>>>> befdb556
         sequence = self.hparams.text_to_sequence(txt, self.text_cleaners)
         return sequence, len(sequence)
 

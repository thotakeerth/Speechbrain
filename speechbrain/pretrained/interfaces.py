"""Defines interfaces for simple inference with pretrained models

Authors:
 * Aku Rouhe 2021
 * Peter Plantinga 2021
 * Loren Lugosch 2020
 * Mirco Ravanelli 2020
 * Titouan Parcollet 2021
 * Abdel Heba 2021
 * Andreas Nautsch 2022
"""
import os
import sys
import logging
import hashlib

from types import SimpleNamespace
from typing import Any, Union, List, Tuple, Optional, Dict

import numpy as np
import torch
import torchaudio
import speechbrain
import sentencepiece
import torch.nn.functional as F

from hyperpyyaml import load_hyperpyyaml
from torch.utils.data import DataLoader
from torch.nn import SyncBatchNorm
from torch.nn import DataParallel as DP
from torch.nn.parallel import DistributedDataParallel as DDP
from speechbrain.utils.callchains import lengths_arg_exists
from speechbrain.utils.data_utils import split_path
from speechbrain.utils.distributed import run_on_main
from speechbrain.utils.data_pipeline import DataPipeline
from speechbrain.utils.superpowers import import_from_path
from speechbrain.dataio.preprocess import AudioNormalizer
from speechbrain.dataio.batch import PaddedBatch, PaddedData
from speechbrain.dataio.dataio import read_audio
from speechbrain.pretrained.fetching import fetch
from speechbrain.processing import diarization as diar
from speechbrain.processing.PLDA_LDA import StatObject_SB


logger = logging.getLogger(__name__)


def foreign_class(
<<<<<<< HEAD
    source: str,
    hparams_file: str = "hyperparams.yaml",
    pymodule_file: str = "custom.py",
    classname: str = "CustomInterface",
    overrides: dict = {},
    savedir: Optional[str] = None,
    use_auth_token: bool = False,
=======
    source,
    hparams_file="hyperparams.yaml",
    pymodule_file="custom.py",
    classname="CustomInterface",
    overrides={},
    savedir=None,
    use_auth_token=False,
    download_only=False,
>>>>>>> cd30b72a
    **kwargs,
):
    """Fetch and load an interface from an outside source

    The source can be a location on the filesystem or online/huggingface

    The pymodule file should contain a class with the given classname. An
    instance of that class is returned. The idea is to have a custom Pretrained
    subclass in the file. The pymodule file is also added to the python path
    before the Hyperparams YAML file is loaded, so it can contain any custom
    implementations that are needed.

    The hyperparams file should contain a "modules" key, which is a
    dictionary of torch modules used for computation.

    The hyperparams file should contain a "pretrainer" key, which is a
    speechbrain.utils.parameter_transfer.Pretrainer

    Arguments
    ---------
    source : str
        The location to use for finding the model. See
        ``speechbrain.pretrained.fetching.fetch`` for details.
    hparams_file : str
        The name of the hyperparameters file to use for constructing
        the modules necessary for inference. Must contain two keys:
        "modules" and "pretrainer", as described.
    pymodule_file : str
        The name of the Python file that should be fetched.
    classname : str
        The name of the Class, of which an instance is created and returned
    overrides : dict
        Any changes to make to the hparams file when it is loaded.
    savedir : str or Path
        Where to put the pretraining material. If not given, will use
        ./pretrained_models/<class-name>-hash(source).
    use_auth_token : bool (default: False)
        If true Hugginface's auth_token will be used to load private models from the HuggingFace Hub,
        default is False because majority of models are public.
    download_only : bool (default: False)
        If true, class and instance creation is skipped.

    Returns
    -------
    object
        An instance of a class with the given classname from the given pymodule file.
    """
    if savedir is None:
        savedir = f"./pretrained_models/{classname}-{hashlib.md5(source.encode('UTF-8', errors='replace')).hexdigest()}"
    hparams_local_path = fetch(
        filename=hparams_file,
        source=source,
        savedir=savedir,
        overwrite=False,
        save_filename=None,
        use_auth_token=use_auth_token,
        revision=None,
    )
    pymodule_local_path = fetch(
        filename=pymodule_file,
        source=source,
        savedir=savedir,
        overwrite=False,
        save_filename=None,
        use_auth_token=use_auth_token,
        revision=None,
    )
    sys.path.append(str(pymodule_local_path.parent))

    # Load the modules:
    with open(hparams_local_path) as fin:
        hparams = load_hyperpyyaml(fin, overrides)

    # Pretraining:
    pretrainer = hparams["pretrainer"]
    pretrainer.set_collect_in(savedir)
    # For distributed setups, have this here:
    run_on_main(pretrainer.collect_files, kwargs={"default_source": source})
    # Load on the CPU. Later the params can be moved elsewhere by specifying
    if not download_only:
        # run_opts={"device": ...}
        pretrainer.load_collected(device="cpu")

        # Import class and create instance
        module = import_from_path(pymodule_local_path)
        cls = getattr(module, classname)
        return cls(modules=hparams["modules"], hparams=hparams, **kwargs)


class Pretrained(torch.nn.Module):
    """Takes a trained model and makes predictions on new data.

    This is a base class which handles some common boilerplate.
    It intentionally has an interface similar to ``Brain`` - these base
    classes handle similar things.

    Subclasses of Pretrained should implement the actual logic of how
    the pretrained system runs, and add methods with descriptive names
    (e.g. transcribe_file() for ASR).

    Pretrained is a torch.nn.Module so that methods like .to() or .eval() can
    work. Subclasses should provide a suitable forward() implementation: by
    convention, it should be a method that takes a batch of audio signals and
    runs the full model (as applicable).

    Arguments
    ---------
    modules : dict of str:torch.nn.Module pairs
        The Torch modules that make up the learned system. These can be treated
        in special ways (put on the right device, frozen, etc.). These are available
        as attributes under ``self.mods``, like self.mods.model(x)
    hparams : dict
        Each key:value pair should consist of a string key and a hyperparameter
        that is used within the overridden methods. These will
        be accessible via an ``hparams`` attribute, using "dot" notation:
        e.g., self.hparams.model(x).
    run_opts : dict
        Options parsed from command line. See ``speechbrain.parse_arguments()``.
        List that are supported here:
         * device
         * data_parallel_count
         * data_parallel_backend
         * distributed_launch
         * distributed_backend
         * jit_module_keys
    freeze_params : bool
        To freeze (requires_grad=False) parameters or not. Normally in inference
        you want to freeze the params. Also calls .eval() on all modules.
    """

    HPARAMS_NEEDED = []
    MODULES_NEEDED = []

    def __init__(
        self,
        modules: Optional[Dict[str, torch.nn.Module]] = None,
        hparams: Dict[str, Any] = None,
        run_opts: Optional[Dict[str, Any]] = None,
        freeze_params: bool = True,
    ):
        super().__init__()
        # Arguments passed via the run opts dictionary. Set a limited
        # number of these, since some don't apply to inference.
        run_opt_defaults = {
            "device": "cpu",
            "data_parallel_count": -1,
            "data_parallel_backend": False,
            "distributed_launch": False,
            "distributed_backend": "nccl",
            "jit_module_keys": None,
        }
        for arg, default in run_opt_defaults.items():
            if run_opts is not None and arg in run_opts:
                setattr(self, arg, run_opts[arg])
            else:
                # If any arg from run_opt_defaults exist in hparams and
                # not in command line args "run_opts"
                if hparams is not None and arg in hparams:
                    setattr(self, arg, hparams[arg])
                else:
                    setattr(self, arg, default)

        # Put modules on the right device, accessible with dot notation
        self.mods = torch.nn.ModuleDict(modules)
        for module in self.mods.values():
            if module is not None:
                module.to(self.device)

        # Check MODULES_NEEDED and HPARAMS_NEEDED and
        # make hyperparams available with dot notation
        if self.HPARAMS_NEEDED and hparams is None:
            raise ValueError("Need to provide hparams dict.")
        if hparams is not None:
            # Also first check that all required params are found:
            for hp in self.HPARAMS_NEEDED:
                if hp not in hparams:
                    raise ValueError(f"Need hparams['{hp}']")
            self.hparams = SimpleNamespace(**hparams)

        # Prepare modules for computation, e.g. jit
        self._prepare_modules(freeze_params)

        # Audio normalization
        self.audio_normalizer = hparams.get(
            "audio_normalizer", AudioNormalizer()
        )

    def _prepare_modules(self, freeze_params: bool) -> None:
        """Prepare modules for computation, e.g. jit.

        Arguments
        ---------
        freeze_params : bool
            Whether to freeze the parameters and call ``eval()``.
        """

        # Make jit-able
        self._compile_jit()
        self._wrap_distributed()

        # If we don't want to backprop, freeze the pretrained parameters
        if freeze_params:
            self.mods.eval()
            for p in self.mods.parameters():
                p.requires_grad = False

    def load_audio(self, path: str, savedir: str = ".") -> torch.Tensor:
        """Load an audio file with this model"s input spec

        When using a speech model, it is important to use the same type of data,
        as was used to train the model. This means for example using the same
        sampling rate and number of channels. It is, however, possible to
        convert a file from a higher sampling rate to a lower one (downsampling).
        Similarly, it is simple to downmix a stereo file to mono.
        The path can be a local path, a web url, or a link to a huggingface repo.
        """
        source, fl = split_path(path)
        path = fetch(fl, source=source, savedir=savedir)
        signal, sr = torchaudio.load(str(path), channels_first=False)
        return self.audio_normalizer(signal, sr)

    def _compile_jit(self) -> None:
        """Compile requested modules with ``torch.jit.script``."""
        if self.jit_module_keys is None:
            return

        for name in self.jit_module_keys:
            if name not in self.mods:
                raise ValueError(
                    "module " + name + " cannot be jit compiled because "
                    "it is not defined in your hparams file."
                )
            module = torch.jit.script(self.mods[name])
            self.mods[name] = module.to(self.device)

    def _wrap_distributed(self) -> None:
        """Wrap modules with distributed wrapper when requested."""
        if not self.distributed_launch and not self.data_parallel_backend:
            return
        elif self.distributed_launch:
            for name, module in self.mods.items():
                if any(p.requires_grad for p in module.parameters()):
                    # for ddp, all module must run on same GPU
                    module = SyncBatchNorm.convert_sync_batchnorm(module)
                    module = DDP(module, device_ids=[self.device])
                    self.mods[name] = module
        else:
            # data_parallel_backend
            for name, module in self.mods.items():
                if any(p.requires_grad for p in module.parameters()):
                    # if distributed_count = -1 then use all gpus
                    # otherwise, specify the set of gpu to use
                    if self.data_parallel_count == -1:
                        module = DP(module)
                    else:
                        module = DP(
                            module, [i for i in range(self.data_parallel_count)]
                        )
                    self.mods[name] = module

    @classmethod
    def from_hparams(
        cls,
<<<<<<< HEAD
        source: str,
        hparams_file: str = "hyperparams.yaml",
        pymodule_file: str = "custom.py",
        overrides: Dict[str, Any] = {},
        savedir: Optional[str] = None,
        use_auth_token: bool = False,
        revision: Optional[str] = None,
=======
        source,
        hparams_file="hyperparams.yaml",
        pymodule_file="custom.py",
        overrides={},
        savedir=None,
        use_auth_token=False,
        revision=None,
        download_only=False,
>>>>>>> cd30b72a
        **kwargs,
    ):
        """Fetch and load based from outside source based on HyperPyYAML file

        The source can be a location on the filesystem or online/huggingface

        You can use the pymodule_file to include any custom implementations
        that are needed: if that file exists, then its location is added to
        sys.path before Hyperparams YAML is loaded, so it can be referenced
        in the YAML.

        The hyperparams file should contain a "modules" key, which is a
        dictionary of torch modules used for computation.

        The hyperparams file should contain a "pretrainer" key, which is a
        speechbrain.utils.parameter_transfer.Pretrainer

        Arguments
        ---------
        source : str
            The location to use for finding the model. See
            ``speechbrain.pretrained.fetching.fetch`` for details.
        hparams_file : str
            The name of the hyperparameters file to use for constructing
            the modules necessary for inference. Must contain two keys:
            "modules" and "pretrainer", as described.
        pymodule_file : str
            A Python file can be fetched. This allows any custom
            implementations to be included. The file's location is added to
            sys.path before the hyperparams YAML file is loaded, so it can be
            referenced in YAML.
            This is optional, but has a default: "custom.py". If the default
            file is not found, this is simply ignored, but if you give a
            different filename, then this will raise in case the file is not
            found.
        overrides : dict
            Any changes to make to the hparams file when it is loaded.
        savedir : str or Path
            Where to put the pretraining material. If not given, will use
            ./pretrained_models/<class-name>-hash(source).
        use_auth_token : bool (default: False)
            If true Hugginface's auth_token will be used to load private models from the HuggingFace Hub,
            default is False because majority of models are public.
        revision : str
            The model revision corresponding to the HuggingFace Hub model revision.
            This is particularly useful if you wish to pin your code to a particular
            version of a model hosted at HuggingFace.
        download_only : bool (default: False)
            If true, class and instance creation is skipped.
        """
        if savedir is None:
            clsname = cls.__name__
            savedir = f"./pretrained_models/{clsname}-{hashlib.md5(source.encode('UTF-8', errors='replace')).hexdigest()}"
        hparams_local_path = fetch(
            filename=hparams_file,
            source=source,
            savedir=savedir,
            overwrite=False,
            save_filename=None,
            use_auth_token=use_auth_token,
            revision=revision,
        )
        try:
            pymodule_local_path = fetch(
                filename=pymodule_file,
                source=source,
                savedir=savedir,
                overwrite=False,
                save_filename=None,
                use_auth_token=use_auth_token,
                revision=revision,
            )
            sys.path.append(str(pymodule_local_path.parent))
        except ValueError:
            if pymodule_file == "custom.py":
                # The optional custom Python module file did not exist
                # and had the default name
                pass
            else:
                # Custom Python module file not found, but some other
                # filename than the default was given.
                raise

        # Load the modules:
        with open(hparams_local_path) as fin:
            hparams = load_hyperpyyaml(fin, overrides)

        # Pretraining:
        pretrainer = hparams["pretrainer"]
        pretrainer.set_collect_in(savedir)
        # For distributed setups, have this here:
        run_on_main(pretrainer.collect_files, kwargs={"default_source": source})
        # Load on the CPU. Later the params can be moved elsewhere by specifying
        if not download_only:
            # run_opts={"device": ...}
            pretrainer.load_collected(device="cpu")

            # Now return the system
            return cls(hparams["modules"], hparams, **kwargs)


class EndToEndSLU(Pretrained):
    """A end-to-end SLU model.

    The class can be used either to run only the encoder (encode()) to extract
    features or to run the entire model (decode()) to map the speech to its semantics.

    Example
    -------
    >>> from speechbrain.pretrained import EndToEndSLU
    >>> tmpdir = getfixture("tmpdir")
    >>> slu_model = EndToEndSLU.from_hparams(
    ...     source="speechbrain/slu-timers-and-such-direct-librispeech-asr",
    ...     savedir=tmpdir,
    ... )
    >>> slu_model.decode_file("tests/samples/single-mic/example6.wav")
    "{'intent': 'SimpleMath', 'slots': {'number1': 37.67, 'number2': 75.7, 'op': ' minus '}}"
    """

    HPARAMS_NEEDED = ["tokenizer", "asr_model_source"]
    MODULES_NEEDED = ["slu_enc", "beam_searcher"]

    def __init__(self, *args, **kwargs):
        super().__init__(*args, **kwargs)
        self.tokenizer = self.hparams.tokenizer
        self.asr_model = EncoderDecoderASR.from_hparams(
            source=self.hparams.asr_model_source,
            run_opts={"device": self.device},
        )

    def decode_file(self, path: str) -> str:
        """Maps the given audio file to a string representing the
        semantic dictionary for the utterance.

        Arguments
        ---------
        path : str
            Path to audio file to decode.

        Returns
        -------
        str
            The predicted semantics.
        """
        waveform = self.load_audio(path)
        waveform = waveform.to(self.device)
        # Fake a batch:
        batch = waveform.unsqueeze(0)
        rel_length = torch.tensor([1.0])
        predicted_words, predicted_tokens = self.decode_batch(batch, rel_length)
        return predicted_words[0]

    def encode_batch(
        self, wavs: torch.Tensor, wav_lens: torch.Tensor
    ) -> torch.Tensor:
        """Encodes the input audio into a sequence of hidden states

        Arguments
        ---------
        wavs : torch.Tensor
            Batch of waveforms [batch, time, channels] or [batch, time]
            depending on the model.
        wav_lens : torch.Tensor
            Lengths of the waveforms relative to the longest one in the
            batch, tensor of shape [batch]. The longest one should have
            relative length 1.0 and others len(waveform) / max_length.
            Used for ignoring padding.

        Returns
        -------
        torch.Tensor
            The encoded batch
        """
        wavs = wavs.float()
        wavs, wav_lens = wavs.to(self.device), wav_lens.to(self.device)
        ASR_encoder_out = self.asr_model.encode_batch(wavs.detach(), wav_lens)
        encoder_out = self.mods.slu_enc(ASR_encoder_out)
        return encoder_out

    def decode_batch(
        self, wavs: torch.Tensor, wav_lens: torch.Tensor
    ) -> Tuple[List[str], torch.Tensor]:
        """Maps the input audio to its semantics

        Arguments
        ---------
        wavs : torch.Tensor
            Batch of waveforms [batch, time, channels] or [batch, time]
            depending on the model.
        wav_lens : torch.Tensor
            Lengths of the waveforms relative to the longest one in the
            batch, tensor of shape [batch]. The longest one should have
            relative length 1.0 and others len(waveform) / max_length.
            Used for ignoring padding.

        Returns
        -------
        predicted_words : list
            Each waveform in the batch decoded.
        predicted_tokens : torch.Tensor
            Each predicted token id.
        """
        with torch.no_grad():
            wavs, wav_lens = wavs.to(self.device), wav_lens.to(self.device)
            encoder_out = self.encode_batch(wavs, wav_lens)
            predicted_tokens, scores = self.mods.beam_searcher(
                encoder_out, wav_lens
            )
            predicted_words = [
                self.tokenizer.decode_ids(token_seq)
                for token_seq in predicted_tokens
            ]
        return predicted_words, predicted_tokens

    def forward(self, wavs: torch.Tensor, wav_lens: torch.Tensor):
        """Runs full decoding - note: no gradients through decoding"""
        return self.decode_batch(wavs, wav_lens)


class EncoderDecoderASR(Pretrained):
    """A ready-to-use Encoder-Decoder ASR model

    The class can be used either to run only the encoder (encode()) to extract
    features or to run the entire encoder-decoder model
    (transcribe()) to transcribe speech. The given YAML must contains the fields
    specified in the *_NEEDED[] lists.

    Example
    -------
    >>> from speechbrain.pretrained import EncoderDecoderASR
    >>> tmpdir = getfixture("tmpdir")
    >>> asr_model = EncoderDecoderASR.from_hparams(
    ...     source="speechbrain/asr-crdnn-rnnlm-librispeech",
    ...     savedir=tmpdir,
    ... )
    >>> asr_model.transcribe_file("tests/samples/single-mic/example2.flac")
    "MY FATHER HAS REVEALED THE CULPRIT'S NAME"
    """

    HPARAMS_NEEDED = ["tokenizer"]
    MODULES_NEEDED = ["encoder", "decoder"]

    def __init__(self, *args, **kwargs):
        super().__init__(*args, **kwargs)
        self.tokenizer = self.hparams.tokenizer

    def transcribe_file(self, path: str) -> str:
        """Transcribes the given audiofile into a sequence of words.

        Arguments
        ---------
        path : str
            Path to audio file which to transcribe.

        Returns
        -------
        str
            The audiofile transcription produced by this ASR system.
        """
        waveform = self.load_audio(path)
        # Fake a batch:
        batch = waveform.unsqueeze(0)
        rel_length = torch.tensor([1.0])
        predicted_words, predicted_tokens = self.transcribe_batch(
            batch, rel_length
        )
        return predicted_words[0]

    def encode_batch(
        self, wavs: torch.Tensor, wav_lens: torch.Tensor
    ) -> torch.Tensor:
        """Encodes the input audio into a sequence of hidden states

        The waveforms should already be in the model's desired format.
        You can call:
        ``normalized = EncoderDecoderASR.normalizer(signal, sample_rate)``
        to get a correctly converted signal in most cases.

        Arguments
        ---------
        wavs : torch.Tensor
            Batch of waveforms [batch, time, channels] or [batch, time]
            depending on the model.
        wav_lens : torch.Tensor
            Lengths of the waveforms relative to the longest one in the
            batch, tensor of shape [batch]. The longest one should have
            relative length 1.0 and others len(waveform) / max_length.
            Used for ignoring padding.

        Returns
        -------
        torch.tensor
            The encoded batch
        """
        wavs = wavs.float()
        wavs, wav_lens = wavs.to(self.device), wav_lens.to(self.device)
        encoder_out = self.mods.encoder(wavs, wav_lens)
        return encoder_out

    def transcribe_batch(
        self, wavs: torch.Tensor, wav_lens: torch.Tensor
    ) -> Tuple[List[str], torch.Tensor]:
        """Transcribes the input audio into a sequence of words

        The waveforms should already be in the model's desired format.
        You can call:
        ``normalized = EncoderDecoderASR.normalizer(signal, sample_rate)``
        to get a correctly converted signal in most cases.

        Arguments
        ---------
        wavs : torch.Tensor
            Batch of waveforms [batch, time, channels] or [batch, time]
            depending on the model.
        wav_lens : torch.Tensor
            Lengths of the waveforms relative to the longest one in the
            batch, tensor of shape [batch]. The longest one should have
            relative length 1.0 and others len(waveform) / max_length.
            Used for ignoring padding.

        Returns
        -------
        predicted_words : list
            Each waveform in the batch transcribed.
        predicted_tokens : torch.Tensor
            Each predicted token id.
        """
        with torch.no_grad():
            wav_lens = wav_lens.to(self.device)
            encoder_out = self.encode_batch(wavs, wav_lens)
            predicted_tokens, scores = self.mods.decoder(encoder_out, wav_lens)
            predicted_words = [
                self.tokenizer.decode_ids(token_seq)
                for token_seq in predicted_tokens
            ]
        return predicted_words, predicted_tokens

    def forward(
        self, wavs: torch.Tensor, wav_lens: torch.Tensor
    ) -> Tuple[List[str], torch.Tensor]:
        """Runs full transcription - note: no gradients through decoding"""
        return self.transcribe_batch(wavs, wav_lens)


class WaveformEncoder(Pretrained):
    """A ready-to-use waveformEncoder model

    It can be used to wrap different embedding models such as SSL ones (wav2vec2)
    or speaker ones (Xvector) etc. Two functions are available: encode_batch and
    encode_file. They can be used to obtain the embeddings directly from an audio
    file or from a batch of audio tensors respectively.

    The given YAML must contains the fields
    specified in the *_NEEDED[] lists.

    Example
    -------
    >>> from speechbrain.pretrained import WaveformEncoder
    >>> tmpdir = getfixture("tmpdir")
    >>> ssl_model = WaveformEncoder.from_hparams(
    ...     source="speechbrain/ssl-wav2vec2-base-libri",
    ...     savedir=tmpdir,
    ... ) # doctest: +SKIP
    >>> ssl_model.encode_file("samples/audio_samples/example_fr.wav") # doctest: +SKIP
    """

    MODULES_NEEDED = ["encoder"]

    def __init__(self, *args, **kwargs):
        super().__init__(*args, **kwargs)

    def encode_file(self, path: str) -> torch.Tensor:
        """Encode the given audiofile into a sequence of embeddings.

        Arguments
        ---------
        path : str
            Path to audio file which to encode.

        Returns
        -------
        torch.Tensor
            The audiofile embeddings produced by this system.
        """
        waveform = self.load_audio(path)
        # Fake a batch:
        batch = waveform.unsqueeze(0)
        rel_length = torch.tensor([1.0])
        results = self.encode_batch(batch, rel_length)
        return results["embeddings"]

    def encode_batch(
        self, wavs: torch.Tensor, wav_lens: torch.Tensor
    ) -> torch.Tensor:
        """Encodes the input audio into a sequence of hidden states

        The waveforms should already be in the model's desired format.

        Arguments
        ---------
        wavs : torch.tensor
            Batch of waveforms [batch, time, channels] or [batch, time]
            depending on the model.
        wav_lens : torch.tensor
            Lengths of the waveforms relative to the longest one in the
            batch, tensor of shape [batch]. The longest one should have
            relative length 1.0 and others len(waveform) / max_length.
            Used for ignoring padding.

        Returns
        -------
        torch.Tensor
            The encoded batch
        """
        wavs = wavs.float()
        wavs, wav_lens = wavs.to(self.device), wav_lens.to(self.device)
        encoder_out = self.mods.encoder(wavs, wav_lens)
        return encoder_out

    def forward(
        self, wavs: torch.Tensor, wav_lens: torch.Tensor
    ) -> torch.Tensor:
        """Runs the encoder"""
        return self.encode_batch(wavs, wav_lens)


class EncoderASR(Pretrained):
    """A ready-to-use Encoder ASR model

    The class can be used either to run only the encoder (encode()) to extract
    features or to run the entire encoder + decoder function model
    (transcribe()) to transcribe speech. The given YAML must contains the fields
    specified in the *_NEEDED[] lists.

    Example
    -------
    >>> from speechbrain.pretrained import EncoderASR
    >>> tmpdir = getfixture("tmpdir")
    >>> asr_model = EncoderASR.from_hparams(
    ...     source="speechbrain/asr-wav2vec2-commonvoice-fr",
    ...     savedir=tmpdir,
    ... ) # doctest: +SKIP
    >>> asr_model.transcribe_file("samples/audio_samples/example_fr.wav") # doctest: +SKIP
    """

    HPARAMS_NEEDED = ["tokenizer", "decoding_function"]
    MODULES_NEEDED = ["encoder"]

    def __init__(self, *args, **kwargs):
        super().__init__(*args, **kwargs)

        self.tokenizer = self.hparams.tokenizer
        self.decoding_function = self.hparams.decoding_function

    def transcribe_file(self, path: str) -> str:
        """Transcribes the given audiofile into a sequence of words.

        Arguments
        ---------
        path : str
            Path to audio file which to transcribe.

        Returns
        -------
        str
            The audiofile transcription produced by this ASR system.
        """
        waveform = self.load_audio(path)
        # Fake a batch:
        batch = waveform.unsqueeze(0)
        rel_length = torch.tensor([1.0])
        predicted_words, predicted_tokens = self.transcribe_batch(
            batch, rel_length
        )
        return str(predicted_words[0])

    def encode_batch(
        self, wavs: torch.Tensor, wav_lens: torch.Tensor
    ) -> torch.Tensor:
        """Encodes the input audio into a sequence of hidden states

        The waveforms should already be in the model's desired format.
        You can call:
        ``normalized = EncoderASR.normalizer(signal, sample_rate)``
        to get a correctly converted signal in most cases.

        Arguments
        ---------
        wavs : torch.Tensor
            Batch of waveforms [batch, time, channels] or [batch, time]
            depending on the model.
        wav_lens : torch.Tensor
            Lengths of the waveforms relative to the longest one in the
            batch, tensor of shape [batch]. The longest one should have
            relative length 1.0 and others len(waveform) / max_length.
            Used for ignoring padding.

        Returns
        -------
        torch.Tensor
            The encoded batch
        """
        wavs = wavs.float()
        wavs, wav_lens = wavs.to(self.device), wav_lens.to(self.device)
        encoder_out = self.mods.encoder(wavs, wav_lens)
        return encoder_out

    def transcribe_batch(
        self, wavs: torch.Tensor, wav_lens: torch.Tensor
    ) -> Tuple[List[str], torch.Tensor]:
        """Transcribes the input audio into a sequence of words

        The waveforms should already be in the model's desired format.
        You can call:
        ``normalized = EncoderASR.normalizer(signal, sample_rate)``
        to get a correctly converted signal in most cases.

        Arguments
        ---------
        wavs : torch.Tensor
            Batch of waveforms [batch, time, channels] or [batch, time]
            depending on the model.
        wav_lens : torch.Tensor
            Lengths of the waveforms relative to the longest one in the
            batch, tensor of shape [batch]. The longest one should have
            relative length 1.0 and others len(waveform) / max_length.
            Used for ignoring padding.

        Returns
        -------
        predicted_words : list
            Each waveform in the batch transcribed.
        predictions : torch.Tensor
            Each predicted token id.
        """
        with torch.no_grad():
            wav_lens = wav_lens.to(self.device)
            encoder_out = self.encode_batch(wavs, wav_lens)
            predictions = self.decoding_function(encoder_out, wav_lens)
            if isinstance(
                self.tokenizer, speechbrain.dataio.encoder.CTCTextEncoder
            ):
                predicted_words = [
                    "".join(self.tokenizer.decode_ndim(token_seq))
                    for token_seq in predictions
                ]
            elif isinstance(
                self.tokenizer, sentencepiece.SentencePieceProcessor
            ):
                predicted_words = [
                    self.tokenizer.decode_ids(token_seq)
                    for token_seq in predictions
                ]
            else:
                sys.exit(
                    "The tokenizer must be sentencepiece or CTCTextEncoder"
                )

        return predicted_words, predictions

    def forward(
        self, wavs: torch.Tensor, wav_lens: torch.Tensor
    ) -> torch.Tensor:
        """Runs the encoder"""
        return self.encode_batch(wavs, wav_lens)


class EncoderClassifier(Pretrained):
    """A ready-to-use class for utterance-level classification (e.g, speaker-id,
    language-id, emotion recognition, keyword spotting, etc).

    The class assumes that an encoder called "embedding_model" and a model
    called "classifier" are defined in the yaml file. If you want to
    convert the predicted index into a corresponding text label, please
    provide the path of the label_encoder in a variable called 'lab_encoder_file'
    within the yaml.

    The class can be used either to run only the encoder (encode_batch()) to
    extract embeddings or to run a classification step (classify_batch()).
    ```

    Example
    -------
    >>> import torchaudio
    >>> from speechbrain.pretrained import EncoderClassifier
    >>> # Model is downloaded from the speechbrain HuggingFace repo
    >>> tmpdir = getfixture("tmpdir")
    >>> classifier = EncoderClassifier.from_hparams(
    ...     source="speechbrain/spkrec-ecapa-voxceleb",
    ...     savedir=tmpdir,
    ... )

    >>> # Compute embeddings
    >>> signal, fs = torchaudio.load("tests/samples/single-mic/example1.wav")
    >>> embeddings = classifier.encode_batch(signal)

    >>> # Classification
    >>> prediction = classifier.classify_batch(signal)
    """

    MODULES_NEEDED = [
        "compute_features",
        "mean_var_norm",
        "embedding_model",
        "classifier",
    ]

    def __init__(self, *args, **kwargs):
        super().__init__(*args, **kwargs)

    def encode_batch(
        self,
        wavs: torch.Tensor,
        wav_lens: Optional[torch.Tensor] = None,
        normalize: bool = False,
    ):
        """Encodes the input audio into a single vector embedding.

        The waveforms should already be in the model's desired format.
        You can call:
        ``normalized = <this>.normalizer(signal, sample_rate)``
        to get a correctly converted signal in most cases.

        Arguments
        ---------
        wavs : torch.Tensor
            Batch of waveforms [batch, time, channels] or [batch, time]
            depending on the model. Make sure the sample rate is fs=16000 Hz.
        wav_lens : torch.Tensor
            Lengths of the waveforms relative to the longest one in the
            batch, tensor of shape [batch]. The longest one should have
            relative length 1.0 and others len(waveform) / max_length.
            Used for ignoring padding.
        normalize : bool
            If True, it normalizes the embeddings with the statistics
            contained in mean_var_norm_emb.

        Returns
        -------
        torch.Tensor
            The encoded batch
        """
        # Manage single waveforms in input
        if len(wavs.shape) == 1:
            wavs = wavs.unsqueeze(0)

        # Assign full length if wav_lens is not assigned
        if wav_lens is None:
            wav_lens = torch.ones(wavs.shape[0], device=self.device)

        # Storing waveform in the specified device
        wavs, wav_lens = wavs.to(self.device), wav_lens.to(self.device)
        wavs = wavs.float()

        # Computing features and embeddings
        feats = self.mods.compute_features(wavs)
        feats = self.mods.mean_var_norm(feats, wav_lens)
        embeddings = self.mods.embedding_model(feats, wav_lens)
        if normalize:
            embeddings = self.hparams.mean_var_norm_emb(
                embeddings, torch.ones(embeddings.shape[0], device=self.device)
            )
        return embeddings

    def classify_batch(
        self, wavs: torch.Tensor, wav_lens: Optional[torch.Tensor] = None
    ) -> Tuple[torch.Tensor, torch.Tensor, torch.Tensor, List[str]]:
        """Performs classification on the top of the encoded features.

        It returns the posterior probabilities, the index and, if the label
        encoder is specified it also the text label.

        Arguments
        ---------
        wavs : torch.Tensor
            Batch of waveforms [batch, time, channels] or [batch, time]
            depending on the model. Make sure the sample rate is fs=16000 Hz.
        wav_lens : None or torch.Tensor
            Lengths of the waveforms relative to the longest one in the
            batch, tensor of shape [batch]. The longest one should have
            relative length 1.0 and others len(waveform) / max_length.
            Used for ignoring padding.

        Returns
        -------
        out_prob : torch.Tensor
            The log posterior probabilities of each class ([batch, N_class])
        score : torch.Tensor
            It is the value of the log-posterior for the best class ([batch,])
        index : torch.Tensor
            The indexes of the best class ([batch,])
        text_lab : list
            List with the text labels corresponding to the indexes.
            (label encoder should be provided).
        """
        emb = self.encode_batch(wavs, wav_lens)
        out_prob = self.mods.classifier(emb).squeeze(1)
        score, index = torch.max(out_prob, dim=-1)
        text_lab = self.hparams.label_encoder.decode_torch(index)
        return out_prob, score, index, text_lab

    def classify_file(
        self, path: str
    ) -> Tuple[torch.Tensor, torch.Tensor, torch.Tensor, List[str]]:
        """Classifies the given audiofile into the given set of labels.

        Arguments
        ---------
        path : str
            Path to audio file to classify.

        Returns
        -------
        out_prob : torch.Tensor
            The log posterior probabilities of each class ([batch, N_class])
        score : torch.Tensor
            It is the value of the log-posterior for the best class ([batch,])
        index : torch.Tensor
            The indexes of the best class ([batch,])
        text_lab : list
            List with the text labels corresponding to the indexes.
            (label encoder should be provided).
        """
        waveform = self.load_audio(path)
        # Fake a batch:
        batch = waveform.unsqueeze(0)
        rel_length = torch.tensor([1.0])
        emb = self.encode_batch(batch, rel_length)
        out_prob = self.mods.classifier(emb).squeeze(1)
        score, index = torch.max(out_prob, dim=-1)
        text_lab = self.hparams.label_encoder.decode_torch(index)
        return out_prob, score, index, text_lab

    def forward(
        self, wavs: torch.Tensor, wav_lens: Optional[torch.Tensor] = None
    ) -> Tuple[torch.Tensor, torch.Tensor, torch.Tensor, List[str]]:
        """Runs the classification"""
        return self.classify_batch(wavs, wav_lens)


class SpeakerRecognition(EncoderClassifier):
    """A ready-to-use model for speaker recognition. It can be used to
    perform speaker verification with verify_batch().

    ```
    Example
    -------
    >>> import torchaudio
    >>> from speechbrain.pretrained import SpeakerRecognition
    >>> # Model is downloaded from the speechbrain HuggingFace repo
    >>> tmpdir = getfixture("tmpdir")
    >>> verification = SpeakerRecognition.from_hparams(
    ...     source="speechbrain/spkrec-ecapa-voxceleb",
    ...     savedir=tmpdir,
    ... )

    >>> # Perform verification
    >>> signal, fs = torchaudio.load("tests/samples/single-mic/example1.wav")
    >>> signal2, fs = torchaudio.load("tests/samples/single-mic/example2.flac")
    >>> score, prediction = verification.verify_batch(signal, signal2)
    """

    MODULES_NEEDED = [
        "compute_features",
        "mean_var_norm",
        "embedding_model",
        "mean_var_norm_emb",
    ]

    def __init__(self, *args, **kwargs):
        super().__init__(*args, **kwargs)
        self.similarity = torch.nn.CosineSimilarity(dim=-1, eps=1e-6)

    def verify_batch(
        self,
        wavs1: torch.Tensor,
        wavs2: torch.Tensor,
        wav1_lens: Optional[torch.Tensor] = None,
        wav2_lens: Optional[torch.Tensor] = None,
        threshold: float = 0.25,
    ) -> Tuple[torch.Tensor, bool]:
        """Performs speaker verification with cosine distance.

        It returns the score and the decision (0 different speakers,
        1 same speakers).

        Arguments
        ---------
        wavs1 : torch.Tensor
                Tensor containing the speech waveform1 (batch, time).
                Make sure the sample rate is fs=16000 Hz.
        wavs2 : torch.Tensor
                Tensor containing the speech waveform2 (batch, time).
                Make sure the sample rate is fs=16000 Hz.
        wav1_lens: torch.Tensor
                Tensor containing the relative length for each sentence
                in the length (e.g., [0.8 0.6 1.0])
        wav2_lens: torch.Tensor
                Tensor containing the relative length for each sentence
                in the length (e.g., [0.8 0.6 1.0])
        threshold: float
                Threshold applied to the cosine distance to decide if the
                speaker is different (0) or the same (1).

        Returns
        -------
        score : torch.Tensor
            The score associated to the binary verification output
            (cosine distance).
        prediction : bool
            The prediction is 1 if the two signals in input are from the same
            speaker and 0 otherwise.
        """
        emb1 = self.encode_batch(wavs1, wav1_lens, normalize=True)
        emb2 = self.encode_batch(wavs2, wav2_lens, normalize=True)
        score = self.similarity(emb1, emb2)
        return score, score > threshold

    def verify_files(
        self, path_x: str, path_y: str
    ) -> Tuple[torch.Tensor, bool]:
        """Speaker verification with cosine distance

        Returns the score and the decision (0 different speakers,
        1 same speakers).

        Arguments
        ---------
        path_x : str
            Path to first audio file.
        path_y : str
            Path to second audio file.

        Returns
        -------
        score : torch.Tensor
            The score associated to the binary verification output
            (cosine distance).
        prediction : bool
            The prediction is 1 if the two signals in input are from the same
            speaker and 0 otherwise.
        """
        waveform_x = self.load_audio(path_x)
        waveform_y = self.load_audio(path_y)
        # Fake batches:
        batch_x = waveform_x.unsqueeze(0)
        batch_y = waveform_y.unsqueeze(0)
        # Verify:
        score, decision = self.verify_batch(batch_x, batch_y)
        # Squeeze:
        return score[0], decision[0]


class VAD(Pretrained):
    """A ready-to-use class for Voice Activity Detection (VAD) using a
    pre-trained model.

    Example
    -------
    >>> import torchaudio
    >>> from speechbrain.pretrained import VAD
    >>> # Model is downloaded from the speechbrain HuggingFace repo
    >>> tmpdir = getfixture("tmpdir")
    >>> VAD = VAD.from_hparams(
    ...     source="speechbrain/vad-crdnn-libriparty",
    ...     savedir=tmpdir,
    ... )

    >>> # Perform VAD
    >>> boundaries = VAD.get_speech_segments("tests/samples/single-mic/example1.wav")
    """

    HPARAMS_NEEDED = ["sample_rate", "time_resolution"]

    MODULES_NEEDED = ["compute_features", "mean_var_norm", "model"]

    def __init__(self, *args, **kwargs):
        super().__init__(*args, **kwargs)
        self.time_resolution = self.hparams.time_resolution
        self.sample_rate = self.hparams.sample_rate

    def get_speech_prob_file(
        self,
        audio_file: str,
        large_chunk_size: int = 30,
        small_chunk_size: int = 10,
        overlap_small_chunk: bool = False,
    ) -> torch.Tensor:
        """Outputs the frame-level speech probability of the input audio file
        using the neural model specified in the hparam file. To make this code
        both parallelizable and scalable to long sequences, it uses a
        double-windowing approach.  First, we sequentially read non-overlapping
        large chunks of the input signal.  We then split the large chunks into
        smaller chunks and we process them in parallel.

        Arguments
        ---------
        audio_file: path
            Path of the audio file containing the recording. The file is read
            with torchaudio.
        large_chunk_size: float
            Size (in seconds) of the large chunks that are read sequentially
            from the input audio file.
        small_chunk_size:
            Size (in seconds) of the small chunks extracted from the large ones.
            The audio signal is processed in parallel within the small chunks.
            Note that large_chunk_size/small_chunk_size must be an integer.
        overlap_small_chunk: bool
            True, creates overlapped small chunks. The probabilities of the
            overlapped chunks are combined using hamming windows.

        Returns
        -------
        prob_vad: torch.Tensor
            Tensor containing the frame-level speech probabilities for the
            input audio file.
        """
        # Getting the total size of the input file
        sample_rate, audio_len = self._get_audio_info(audio_file)

        if sample_rate != self.sample_rate:
            raise ValueError(
                "The detected sample rate is different from that set in the hparam file"
            )

        # Computing the length (in samples) of the large and small chunks
        long_chunk_len = int(sample_rate * large_chunk_size)
        small_chunk_len = int(sample_rate * small_chunk_size)

        # Setting the step size of the small chunk (50% overapping windows are supported)
        small_chunk_step = small_chunk_size
        if overlap_small_chunk:
            small_chunk_step = small_chunk_size / 2

        # Computing the length (in sample) of the small_chunk step size
        small_chunk_len_step = int(sample_rate * small_chunk_step)

        # Loop over big chunks
        prob_chunks = []
        last_chunk = False
        begin_sample = 0
        while True:

            # Reading the big chunk
            large_chunk, fs = torchaudio.load(
                audio_file, frame_offset=begin_sample, num_frames=long_chunk_len
            )
            large_chunk = large_chunk.to(self.device)

            # Manage padding of the last small chunk
            if last_chunk or large_chunk.shape[-1] < small_chunk_len:
                padding = torch.zeros(
                    1, small_chunk_len, device=large_chunk.device
                )
                large_chunk = torch.cat([large_chunk, padding], dim=1)

            # Splitting the big chunk into smaller (overlapped) ones
            small_chunks = torch.nn.functional.unfold(
                large_chunk.unsqueeze(1).unsqueeze(2),
                kernel_size=(1, small_chunk_len),
                stride=(1, small_chunk_len_step),
            )
            small_chunks = small_chunks.squeeze(0).transpose(0, 1)

            # Getting (in parallel) the frame-level speech probabilities
            small_chunks_prob = self.get_speech_prob_chunk(small_chunks)
            small_chunks_prob = small_chunks_prob[:, :-1, :]

            # Manage overlapping chunks
            if overlap_small_chunk:
                small_chunks_prob = self._manage_overlapped_chunks(
                    small_chunks_prob
                )

            # Prepare for folding
            small_chunks_prob = small_chunks_prob.permute(2, 1, 0)

            # Computing lengths in samples
            out_len = int(
                large_chunk.shape[-1] / (sample_rate * self.time_resolution)
            )
            kernel_len = int(small_chunk_size / self.time_resolution)
            step_len = int(small_chunk_step / self.time_resolution)

            # Folding the frame-level predictions
            small_chunks_prob = torch.nn.functional.fold(
                small_chunks_prob,
                output_size=(1, out_len),
                kernel_size=(1, kernel_len),
                stride=(1, step_len),
            )

            # Appending the frame-level speech probabilities of the large chunk
            small_chunks_prob = small_chunks_prob.squeeze(1).transpose(-1, -2)
            prob_chunks.append(small_chunks_prob)

            # Check stop condition
            if last_chunk:
                break

            # Update counter to process the next big chunk
            begin_sample = begin_sample + long_chunk_len

            # Check if the current chunk is the last one
            if begin_sample + long_chunk_len > audio_len:
                last_chunk = True

        # Converting the list to a tensor
        prob_vad = torch.cat(prob_chunks, dim=1)
        last_elem = int(audio_len / (self.time_resolution * sample_rate))
        prob_vad = prob_vad[:, 0:last_elem, :]

        return prob_vad

    def _manage_overlapped_chunks(
        self, small_chunks_prob: torch.Tensor
    ) -> torch.Tensor:
        """This support function manages overlapped the case in which the
        small chunks have a 50% overlap."""

        # Weighting the frame-level probabilities with a hamming window
        # reduces uncertainnty when overlapping chunks are used.
        hamming_window = torch.hamming_window(
            small_chunks_prob.shape[1], device=self.device
        )

        # First and last chunks require special care
        half_point = int(small_chunks_prob.shape[1] / 2)
        small_chunks_prob[0, half_point:] = small_chunks_prob[
            0, half_point:
        ] * hamming_window[half_point:].unsqueeze(1)
        small_chunks_prob[-1, 0:half_point] = small_chunks_prob[
            -1, 0:half_point
        ] * hamming_window[0:half_point].unsqueeze(1)

        # Applying the window to all the other probabilities
        small_chunks_prob[1:-1] = small_chunks_prob[
            1:-1
        ] * hamming_window.unsqueeze(0).unsqueeze(2)

        return small_chunks_prob

    def get_speech_prob_chunk(
        self, wavs: torch.Tensor, wav_lens: Optional[torch.Tensor] = None
    ) -> torch.Tensor:
        """Outputs the frame-level posterior probability for the input audio chunks
        Outputs close to zero refers to time steps with a low probability of speech
        activity, while outputs closer to one likely contain speech.

        Arguments
        ---------
        wavs : torch.Tensor
            Batch of waveforms [batch, time, channels] or [batch, time]
            depending on the model. Make sure the sample rate is fs=16000 Hz.
        wav_lens : torch.Tensor
            Lengths of the waveforms relative to the longest one in the
            batch, tensor of shape [batch]. The longest one should have
            relative length 1.0 and others len(waveform) / max_length.
            Used for ignoring padding.

        Returns
        -------
        torch.Tensor
            The encoded batch
        """
        # Manage single waveforms in input
        if len(wavs.shape) == 1:
            wavs = wavs.unsqueeze(0)

        # Assign full length if wav_lens is not assigned
        if wav_lens is None:
            wav_lens = torch.ones(wavs.shape[0], device=self.device)

        # Storing waveform in the specified device
        wavs, wav_lens = wavs.to(self.device), wav_lens.to(self.device)
        wavs = wavs.float()

        # Computing features and embeddings
        feats = self.mods.compute_features(wavs)
        feats = self.mods.mean_var_norm(feats, wav_lens)
        outputs = self.mods.cnn(feats)

        outputs = outputs.reshape(
            outputs.shape[0],
            outputs.shape[1],
            outputs.shape[2] * outputs.shape[3],
        )

        outputs, h = self.mods.rnn(outputs)
        outputs = self.mods.dnn(outputs)
        output_prob = torch.sigmoid(outputs)

        return output_prob

    def apply_threshold(
        self,
        vad_prob: torch.Tensor,
        activation_th: float = 0.5,
        deactivation_th: float = 0.25,
    ) -> torch.Tensor:
        """Scans the frame-level speech probabilities and applies a threshold
        on them. Speech starts when a value larger than activation_th is
        detected, while it ends when observing a value lower than
        the deactivation_th.

        Arguments
        ---------
        vad_prob: torch.Tensor
            Frame-level speech probabilities.
        activation_th:  float
            Threshold for starting a speech segment.
        deactivation_th: float
            Threshold for ending a speech segment.

        Returns
        -------
        vad_th: torch.Tensor
            Tensor containing 1 for speech regions and 0 for non-speech regions.
       """
        vad_activation = (vad_prob >= activation_th).int()
        vad_deactivation = (vad_prob >= deactivation_th).int()
        vad_th = vad_activation + vad_deactivation

        # Loop over batches and time steps
        for batch in range(vad_th.shape[0]):
            for time_step in range(vad_th.shape[1] - 1):
                if (
                    vad_th[batch, time_step] == 2
                    and vad_th[batch, time_step + 1] == 1
                ):
                    vad_th[batch, time_step + 1] = 2

        vad_th[vad_th == 1] = 0
        vad_th[vad_th == 2] = 1
        return vad_th

    def get_boundaries(
        self, prob_th: torch.Tensor, output_value: str = "seconds"
    ) -> torch.Tensor:
        """Computes the time boundaries where speech activity is detected.
        It takes in input frame-level binary decisions
        (1 for speech, 0 for non-speech) and outputs the begin/end second
        (or sample) of each detected speech region.

        Arguments
        ---------
        prob_th: torch.Tensor
            Frame-level binary decisions (1 for speech frame, 0 for a
            non-speech one).  The Tensor can be obtained from apply_threshold.
        put_value: 'seconds' or 'samples'
            When the option 'seconds' is set, the returned boundaries are in
            seconds, otherwise, it reports them in samples.

        Returns
        -------
        boundaries: torch.Tensor
            Tensor containing the start second (or sample) of speech segments
            in even positions and their corresponding end in odd positions
            (e.g, [1.0, 1.5, 5,.0 6.0] means that we have two speech segment;
             one from 1.0 to 1.5 seconds and another from 5.0 to 6.0 seconds).
       """
        # Shifting frame-levels binary decision by 1
        # This allows detecting changes in speech/non-speech activities
        prob_th_shifted = torch.roll(prob_th, dims=1, shifts=1)
        prob_th_shifted[:, 0, :] = 0
        prob_th = prob_th + prob_th_shifted

        # Needed to first and last time step
        prob_th[:, 0, :] = (prob_th[:, 0, :] >= 1).int()
        prob_th[:, -1, :] = (prob_th[:, -1, :] >= 1).int()

        # Fix edge cases (when a speech starts in the last frames)
        if (prob_th == 1).nonzero().shape[0] % 2 == 1:
            prob_th = torch.cat(
                (prob_th, torch.Tensor([1.0]).unsqueeze(0).unsqueeze(2)), dim=1
            )

        # Where prob_th is 1 there is a change
        indexes = (prob_th == 1).nonzero()[:, 1].reshape(-1, 2)

        # Remove 1 from end samples
        indexes[:, -1] = indexes[:, -1] - 1

        # From indexes to samples
        seconds = (indexes * self.time_resolution).float()
        samples = (self.sample_rate * seconds).round().int()

        if output_value == "seconds":
            boundaries = seconds
        else:
            boundaries = samples
        return boundaries

    def merge_close_segments(
        self, boundaries: str, close_th: float = 0.250
    ) -> List[List[float]]:
        """Merges segments that are shorter than the given threshold.

        Arguments
        ---------
        boundaries : str
            Tensor containing the speech boundaries. It can be derived using the
            get_boundaries method.
        close_th: float
            If the distance between boundaries is smaller than close_th, the
            segments will be merged.

        Returns
        -------
        new_boundaries : list of list
            The new boundaries with the merged segments.
        """

        new_boudaries = []

        # Single segment case
        if boundaries.shape[0] == 0:
            return boundaries

        # Getting beg and end of previous segment
        prev_beg_seg = boundaries[0, 0].float()
        prev_end_seg = boundaries[0, 1].float()

        # Process all the segments
        for i in range(1, boundaries.shape[0]):
            beg_seg = boundaries[i, 0]
            segment_distance = beg_seg - prev_end_seg

            # Mergin close segments
            if segment_distance <= close_th:
                prev_end_seg = boundaries[i, 1]

            else:
                # Appending new segments
                new_boudaries.append([prev_beg_seg, prev_end_seg])
                prev_beg_seg = beg_seg
                prev_end_seg = boundaries[i, 1]

        new_boudaries.append([prev_beg_seg, prev_end_seg])
        new_boudaries = torch.FloatTensor(new_boudaries).to(boundaries.device)
        return new_boudaries

    def remove_short_segments(
        self, boundaries: str, len_th: float = 0.250
    ) -> List[List[float]]:
        """Removes segments that are too short.

        Arguments
        ---------
        boundaries : str
            Tensor containing the speech boundaries. It can be derived using the
            get_boundaries method.
        len_th: float
            If the length of the segment is smaller than close_th, the segments
            will be merged.

        Returns
        -------
        new_boundaries : list of list
            The new boundaries without the short segments.
        """
        new_boundaries = []

        # Process the segments
        for i in range(boundaries.shape[0]):
            # Computing segment length
            seg_len = boundaries[i, 1] - boundaries[i, 0]

            # Accept segment only if longer than len_th
            if seg_len > len_th:
                new_boundaries.append([boundaries[i, 0], boundaries[i, 1]])
        new_boundaries = torch.FloatTensor(new_boundaries).to(boundaries.device)

        return new_boundaries

    def save_boundaries(
        self,
        boundaries: torch.Tensor,
        save_path: Optional[str] = None,
        print_boundaries: bool = True,
        audio_file: Optional[str] = None,
    ) -> None:
        """Saves the boundaries on a file (and/or prints them)  in a readable format.

        Arguments
        ---------
        boundaries: torch.Tensor
            Tensor containing the speech boundaries. It can be derived using the
            get_boundaries method.
        save_path: str or None
            When to store the text file containing the speech/non-speech intervals.
        print_boundaries: bool
            Prints the speech/non-speech intervals in the standard outputs.
        audio_file: path
            Path of the audio file containing the recording. The file is read
            with torchaudio. It is used here to detect the length of the
            signal.
        """
        # Create a new file if needed
        if save_path is not None:
            f = open(save_path, mode="w", encoding="utf-8")

        # Getting the total size of the input file
        if audio_file is not None:
            sample_rate, audio_len = self._get_audio_info(audio_file)
            audio_len = audio_len / sample_rate

        # Setting the rights format for second- or sample-based boundaries
        if boundaries.dtype == torch.int:
            value_format = "% i"
        else:
            value_format = "% .2f "

        # Printing speech and non-speech intervals
        last_end = 0
        cnt_seg = 0
        for i in range(boundaries.shape[0]):
            begin_value = boundaries[i, 0]
            end_value = boundaries[i, 1]

            if last_end != begin_value:
                cnt_seg = cnt_seg + 1
                print_str = (
                    "segment_%03d " + value_format + value_format + "NON_SPEECH"
                )
                if print_boundaries:
                    print(print_str % (cnt_seg, last_end, begin_value))
                if save_path is not None:
                    f.write(print_str % (cnt_seg, last_end, begin_value) + "\n")

            cnt_seg = cnt_seg + 1
            print_str = "segment_%03d " + value_format + value_format + "SPEECH"
            if print_boundaries:
                print(print_str % (cnt_seg, begin_value, end_value))
            if save_path is not None:
                f.write(print_str % (cnt_seg, begin_value, end_value) + "\n")

            last_end = end_value

        # Managing last segment
        if audio_file is not None:
            if last_end < audio_len:
                cnt_seg = cnt_seg + 1
                print_str = (
                    "segment_%03d " + value_format + value_format + "NON_SPEECH"
                )
                if print_boundaries:
                    print(print_str % (cnt_seg, end_value, audio_len))
                if save_path is not None:
                    f.write(print_str % (cnt_seg, end_value, audio_len) + "\n")

        if save_path is not None:
            f.close()

    def energy_VAD(
        self,
        audio_file: str,
        boundaries: str,
        activation_th: float = 0.5,
        deactivation_th: float = 0.0,
        eps: float = 1e-6,
    ) -> torch.Tensor:
        """Applies energy-based VAD within the detected speech segments.The neural
        network VAD often creates longer segments and tends to merge segments that
        are close with each other.

        The energy VAD post-processes can be useful for having a fine-grained voice
        activity detection.

        The energy VAD computes the energy within the small chunks. The energy is
        normalized within the segment to have mean 0.5 and +-0.5 of std.
        This helps to set the energy threshold.

        Arguments
        ---------
        audio_file: path
            Path of the audio file containing the recording. The file is read
            with torchaudio.
        boundaries : str
            Tensor containing the speech boundaries. It can be derived using the
            get_boundaries method.
        activation_th: float
            A new speech segment is started it the energy is above activation_th.
        deactivation_th: float
            The segment is considered ended when the energy is <= deactivation_th.
        eps: float
            Small constant for numerical stability.


        Returns
        -------
        new_boundaries
            The new boundaries that are post-processed by the energy VAD.
        """

        # Getting the total size of the input file
        sample_rate, audio_len = self._get_audio_info(audio_file)

        if sample_rate != self.sample_rate:
            raise ValueError(
                "The detected sample rate is different from that set in the hparam file"
            )

        # Computing the chunk length of the energy window
        chunk_len = int(self.time_resolution * sample_rate)
        new_boundaries = []

        # Processing speech segments
        for i in range(boundaries.shape[0]):
            begin_sample = int(boundaries[i, 0] * sample_rate)
            end_sample = int(boundaries[i, 1] * sample_rate)
            seg_len = end_sample - begin_sample

            # Reading the speech segment
            segment, _ = torchaudio.load(
                audio_file, frame_offset=begin_sample, num_frames=seg_len
            )

            # Create chunks
            segment_chunks = self.create_chunks(
                segment, chunk_size=chunk_len, chunk_stride=chunk_len
            )

            # Energy computation within each chunk
            energy_chunks = segment_chunks.abs().sum(-1) + eps
            energy_chunks = energy_chunks.log()

            # Energy normalization
            energy_chunks = (
                (energy_chunks - energy_chunks.mean())
                / (2 * energy_chunks.std())
            ) + 0.5
            energy_chunks = energy_chunks.unsqueeze(0).unsqueeze(2)

            # Apply threshold based on the energy value
            energy_vad = self.apply_threshold(
                energy_chunks,
                activation_th=activation_th,
                deactivation_th=deactivation_th,
            )

            # Get the boundaries
            energy_boundaries = self.get_boundaries(
                energy_vad, output_value="seconds"
            )

            # Get the final boundaries in the original signal
            for j in range(energy_boundaries.shape[0]):
                start_en = boundaries[i, 0] + energy_boundaries[j, 0]
                end_end = boundaries[i, 0] + energy_boundaries[j, 1]
                new_boundaries.append([start_en, end_end])

        # Convert boundaries to tensor
        new_boundaries = torch.FloatTensor(new_boundaries).to(boundaries.device)
        return new_boundaries

    def create_chunks(
        self,
        x: torch.Tensor,
        chunk_size: int = 16384,
        chunk_stride: int = 16384,
    ) -> torch.Tensor:
        """Splits the input into smaller chunks of size chunk_size with
        an overlap chunk_stride. The chunks are concatenated over
        the batch axis.

        Arguments
        ---------
        x: torch.Tensor
            Signal to split into chunks.
        chunk_size : int
            The size of each chunk.
        chunk_stride: int
            The stride (hop) of each chunk.

        Returns
        -------
        x: torch.Tensor
            A new tensors with the chunks derived from the input signal.

        """
        x = x.unfold(1, chunk_size, chunk_stride)
        x = x.reshape(x.shape[0] * x.shape[1], -1)
        return x

    def _get_audio_info(self, audio_file: str) -> Tuple[int, int]:
        """Returns the sample rate and the length of the input audio file"""

        # Getting the total size of the input file
        metadata = torchaudio.info(audio_file)
        sample_rate = metadata.sample_rate
        audio_len = metadata.num_frames
        return sample_rate, audio_len

    def upsample_VAD(
        self,
        vad_out: torch.Tensor,
        audio_file: str,
        time_resolution: float = 0.01,
    ) -> torch.Tensor:
        """Upsamples the output of the vad to help visualization. It creates a
        signal that is 1 when there is speech and 0 when there is no speech.
        The vad signal has the same resolution as the input one and can be
        opened with it (e.g, using audacity) to visually figure out VAD regions.

        Arguments
        ---------
        vad_out: torch.Tensor
            Tensor containing 1 for each frame of speech and 0 for each non-speech
            frame.
        audio_file: path
            The original audio file used to compute vad_out
        time_resolution : float
            Time resolution of the vad_out signal.

        Returns
        -------
        vad_signal : torch.Tensor
            The upsampled version of the vad_out tensor.
        """

        # Getting the total size of the input file
        sample_rate, sig_len = self._get_audio_info(audio_file)

        if sample_rate != self.sample_rate:
            raise ValueError(
                "The detected sample rate is different from that set in the hparam file"
            )

        beg_samp = 0
        step_size = int(time_resolution * sample_rate)
        end_samp = step_size
        index = 0

        # Initialize upsampled signal
        vad_signal = torch.zeros(1, sig_len, device=vad_out.device)

        # Upsample signal
        while end_samp < sig_len:
            vad_signal[0, beg_samp:end_samp] = vad_out[0, index, 0]
            index = index + 1
            beg_samp = beg_samp + step_size
            end_samp = beg_samp + step_size
        return vad_signal

    def upsample_boundaries(
        self, boundaries: torch.Tensor, audio_file: str
    ) -> torch.Tensor:
        """Based on the input boundaries, this method creates a signal that is 1
        when there is speech and 0 when there is no speech.
        The vad signal has the same resolution as the input one and can be
        opened with it (e.g, using audacity) to visually figure out VAD regions.

        Arguments
        ---------
        boundaries: torch.Tensor
            Tensor containing the boundaries of the speech segments.
        audio_file: path
            The original audio file used to compute vad_out

        Returns
        -------
        vad_signal : torch.Tensor
            The output vad signal with the same resolution of the input one.
        """

        # Getting the total size of the input file
        sample_rate, sig_len = self._get_audio_info(audio_file)

        if sample_rate != self.sample_rate:
            raise ValueError(
                "The detected sample rate is different from that set in the hparam file"
            )

        # Initialization of the output signal
        vad_signal = torch.zeros(1, sig_len, device=boundaries.device)

        # Composing the vad signal from boundaries
        for i in range(boundaries.shape[0]):
            beg_sample = int(boundaries[i, 0] * sample_rate)
            end_sample = int(boundaries[i, 1] * sample_rate)
            vad_signal[0, beg_sample:end_sample] = 1.0
        return vad_signal

    def double_check_speech_segments(
        self, boundaries: torch.Tensor, audio_file: str, speech_th: float = 0.5
    ) -> torch.Tensor:
        """Takes in input the boundaries of the detected speech segments and
        double checks (using the neural VAD) that they actually contain speech.

        Arguments
        ---------
        boundaries: torch.Tensor
            Tensor containing the boundaries of the speech segments.
        audio_file: path
            The original audio file used to compute vad_out.
        speech_th: float
            Threshold on the mean posterior probability over which speech is
            confirmed. Below that threshold, the segment is re-assigned to a
            non-speech region.

        Returns
        -------
        new_boundaries : torch.Tensor
            The boundaries of the segments where speech activity is confirmed.
        """

        # Getting the total size of the input file
        sample_rate, sig_len = self._get_audio_info(audio_file)

        # Double check the segments
        new_boundaries = []
        for i in range(boundaries.shape[0]):
            beg_sample = int(boundaries[i, 0] * sample_rate)
            end_sample = int(boundaries[i, 1] * sample_rate)
            len_seg = end_sample - beg_sample

            # Read the candidate speech segment
            segment, fs = torchaudio.load(
                audio_file, frame_offset=beg_sample, num_frames=len_seg
            )
            speech_prob = self.get_speech_prob_chunk(segment)
            if speech_prob.mean() > speech_th:
                # Accept this a as a speech segment
                new_boundaries.append([boundaries[i, 0], boundaries[i, 1]])

        # Convert boundaries from list to tensor
        new_boundaries = torch.FloatTensor(new_boundaries).to(boundaries.device)
        return new_boundaries

    def get_segments(
        self,
        boundaries: torch.Tensor,
        audio_file: str,
        before_margin: float = 0.1,
        after_margin: float = 0.1,
    ) -> List[torch.Tensor]:
        """Returns a list containing all the detected speech segments.

        Arguments
        ---------
        boundaries: torch.Tensor
            Tensor containing the boundaries of the speech segments.
        audio_file: path
            The original audio file used to compute vad_out.
        before_margin: float
            Used to cut the segments samples a bit before the detected margin.
        after_margin: float
            Use to cut the segments samples a bit after the detected margin.

        Returns
        -------
        segments : list of torch.Tensor
            List containing the detected speech segments
        """
        sample_rate, sig_len = self._get_audio_info(audio_file)

        if sample_rate != self.sample_rate:
            raise ValueError(
                "The detected sample rate is different from that set in the hparam file"
            )

        segments = []
        for i in range(boundaries.shape[0]):
            beg_sample = boundaries[i, 0] * sample_rate
            end_sample = boundaries[i, 1] * sample_rate

            beg_sample = int(max(0, beg_sample - before_margin * sample_rate))
            end_sample = int(
                min(sig_len, end_sample + after_margin * sample_rate)
            )

            len_seg = end_sample - beg_sample
            vad_segment, fs = torchaudio.load(
                audio_file, frame_offset=beg_sample, num_frames=len_seg
            )
            segments.append(vad_segment)
        return segments

    def get_speech_segments(
        self,
        audio_file: str,
        large_chunk_size: float = 30.0,
        small_chunk_size: float = 10.0,
        overlap_small_chunk: bool = False,
        apply_energy_VAD: bool = False,
        double_check: bool = True,
        close_th: float = 0.250,
        len_th: float = 0.250,
        activation_th: float = 0.5,
        deactivation_th: float = 0.25,
        en_activation_th: float = 0.5,
        en_deactivation_th: float = 0.0,
        speech_th: float = 0.50,
    ) -> torch.Tensor:
        """Detects speech segments within the input file. The input signal can
        be both a short or a long recording. The function computes the
        posterior probabilities on large chunks (e.g, 30 sec), that are read
        sequentially (to avoid storing big signals in memory).
        Each large chunk is, in turn, split into smaller chunks (e.g, 10 seconds)
        that are processed in parallel. The pipeline for detecting the speech
        segments is the following:
            1- Compute posteriors probabilities at the frame level.
            2- Apply a threshold on the posterior probability.
            3- Derive candidate speech segments on top of that.
            4- Apply energy VAD within each candidate segment (optional).
            5- Merge segments that are too close.
            6- Remove segments that are too short.
            7- Double check speech segments (optional).


        Arguments
        ---------
        audio_file : str
            Path to audio file.
        large_chunk_size: float
            Size (in seconds) of the large chunks that are read sequentially
            from the input audio file.
        small_chunk_size: float
            Size (in seconds) of the small chunks extracted from the large ones.
            The audio signal is processed in parallel within the small chunks.
            Note that large_chunk_size/small_chunk_size must be an integer.
        overlap_small_chunk: bool
            If True, it creates overlapped small chunks (with 50% overal).
            The probabilities of the overlapped chunks are combined using
            hamming windows.
        apply_energy_VAD: bool
            If True, a energy-based VAD is used on the detected speech segments.
            The neural network VAD often creates longer segments and tends to
            merge close segments together. The energy VAD post-processes can be
            useful for having a fine-grained voice activity detection.
            The energy thresholds is  managed by activation_th and
            deactivation_th (see below).
        double_check: bool
            If True, double checkis (using the neural VAD) that the candidate
            speech segments actually contain speech. A threshold on the mean
            posterior probabilities provided by the neural network is applied
            based on the speech_th parameter (see below).
        activation_th:  float
            Threshold of the neural posteriors above which starting a speech segment.
        deactivation_th: float
            Threshold of the neural posteriors below which ending a speech segment.
        en_activation_th: float
            A new speech segment is started it the energy is above activation_th.
            This is active only if apply_energy_VAD is True.
        en_deactivation_th: float
            The segment is considered ended when the energy is <= deactivation_th.
            This is active only if apply_energy_VAD is True.
        speech_th: float
            Threshold on the mean posterior probability within the candidate
            speech segment. Below that threshold, the segment is re-assigned to
            a non-speech region. This is active only if double_check is True.
        close_th: float
            If the distance between boundaries is smaller than close_th, the
            segments will be merged.
        len_th: float
            If the length of the segment is smaller than close_th, the segments
            will be merged.

        Returns
        -------
        torch.Tensor
            Tensor containing the start second of speech segments in even
            positions and their corresponding end in odd positions
            (e.g, [1.0, 1.5, 5,.0 6.0] means that we have two speech segment;
             one from 1.0 to 1.5 seconds and another from 5.0 to 6.0 seconds).
        """

        # Fetch audio file from web if not local
        source, fl = split_path(audio_file)
        audio_file = fetch(fl, source=source)

        # Computing speech vs non speech probabilities
        prob_chunks = self.get_speech_prob_file(
            audio_file,
            large_chunk_size=large_chunk_size,
            small_chunk_size=small_chunk_size,
            overlap_small_chunk=overlap_small_chunk,
        )

        # Apply a threshold to get candidate speech segments
        prob_th = self.apply_threshold(
            prob_chunks,
            activation_th=activation_th,
            deactivation_th=deactivation_th,
        ).float()

        # Comupute the boundaries of the speech segments
        boundaries = self.get_boundaries(prob_th, output_value="seconds")

        # Apply energy-based VAD on the detected speech segments
        if apply_energy_VAD:
            boundaries = self.energy_VAD(
                audio_file,
                boundaries,
                activation_th=en_activation_th,
                deactivation_th=en_deactivation_th,
            )

        # Merge short segments
        boundaries = self.merge_close_segments(boundaries, close_th=close_th)

        # Remove short segments
        boundaries = self.remove_short_segments(boundaries, len_th=len_th)

        # Double check speech segments
        if double_check:
            boundaries = self.double_check_speech_segments(
                boundaries, audio_file, speech_th=speech_th
            )

        return boundaries

    def forward(self, wavs: torch.Tensor, wav_lens: torch.Tensor = None):
        """Gets frame-level speech-activity predictions"""
        return self.get_speech_prob_chunk(wavs, wav_lens)


class SepformerSeparation(Pretrained):
    """A "ready-to-use" speech separation model.

    Uses Sepformer architecture.

    Example
    -------
    >>> tmpdir = getfixture("tmpdir")
    >>> model = SepformerSeparation.from_hparams(
    ...     source="speechbrain/sepformer-wsj02mix",
    ...     savedir=tmpdir)
    >>> mix = torch.randn(1, 400)
    >>> est_sources = model.separate_batch(mix)
    >>> print(est_sources.shape)
    torch.Size([1, 400, 2])
    """

    MODULES_NEEDED = ["encoder", "masknet", "decoder"]

    def separate_batch(self, mix: torch.Tensor) -> torch.Tensor:
        """Run source separation on batch of audio.

        Arguments
        ---------
        mix : torch.Tensor
            The mixture of sources.

        Returns
        -------
        est_source : torch.Tensor
            Separated sources
        """

        # Separation
        mix = mix.to(self.device)
        mix_w = self.mods.encoder(mix)
        est_mask = self.mods.masknet(mix_w)
        mix_w = torch.stack([mix_w] * self.hparams.num_spks)
        sep_h = mix_w * est_mask

        # Decoding
        est_source = torch.cat(
            [
                self.mods.decoder(sep_h[i]).unsqueeze(-1)
                for i in range(self.hparams.num_spks)
            ],
            dim=-1,
        )

        # T changed after conv1d in encoder, fix it here
        T_origin = mix.size(1)
        T_est = est_source.size(1)
        if T_origin > T_est:
            est_source = F.pad(est_source, (0, 0, 0, T_origin - T_est))
        else:
            est_source = est_source[:, :T_origin, :]
        return est_source

    def separate_file(self, path: str, savedir: str = ".") -> torch.Tensor:
        """Separate sources from file.

        Arguments
        ---------
        path : str
            Path to file which has a mixture of sources. It can be a local
            path, a web url, or a huggingface repo.
        savedir : str
            Path where to store the wav signals (when downloaded from the web).
        Returns
        -------
        est_source : torch.Tensor
            Separated sources
        """
        source, fl = split_path(path)
        path = fetch(fl, source=source, savedir=savedir)

        batch, fs_file = torchaudio.load(path)
        batch = batch.to(self.device)
        fs_model = self.hparams.sample_rate

        # resample the data if needed
        if fs_file != fs_model:
            print(f"Resampling the audio from {fs_file} Hz to {fs_model} Hz")
            tf = torchaudio.transforms.Resample(
                orig_freq=fs_file, new_freq=fs_model
            ).to(self.device)
            batch = batch.mean(dim=0, keepdim=True)
            batch = tf(batch)

        est_sources = self.separate_batch(batch)
        est_sources = (
            est_sources / est_sources.abs().max(dim=1, keepdim=True)[0]
        )
        return est_sources

    def forward(self, mix: torch.Tensor) -> torch.Tensor:
        """Runs separation on the input mix"""
        return self.separate_batch(mix)


class SpectralMaskEnhancement(Pretrained):
    """A ready-to-use model for speech enhancement.

    Arguments
    ---------
    See ``Pretrained``.

    Example
    -------
    >>> import torch
    >>> from speechbrain.pretrained import SpectralMaskEnhancement
    >>> # Model is downloaded from the speechbrain HuggingFace repo
    >>> tmpdir = getfixture("tmpdir")
    >>> enhancer = SpectralMaskEnhancement.from_hparams(
    ...     source="speechbrain/metricgan-plus-voicebank",
    ...     savedir=tmpdir,
    ... )
    >>> enhanced = enhancer.enhance_file(
    ...     "speechbrain/metricgan-plus-voicebank/example.wav"
    ... )
    """

    HPARAMS_NEEDED = ["compute_stft", "spectral_magnitude", "resynth"]
    MODULES_NEEDED = ["enhance_model"]

    def compute_features(self, wavs: torch.Tensor) -> torch.Tensor:
        """Compute the log spectral magnitude features for masking.

        Arguments
        ---------
        wavs : torch.Tensor
            A batch of waveforms to convert to log spectral mags.
        """
        feats = self.hparams.compute_stft(wavs)
        feats = self.hparams.spectral_magnitude(feats)
        return torch.log1p(feats)

    def enhance_batch(
        self, noisy: torch.Tensor, lengths: Optional[torch.Tensor] = None
    ) -> torch.Tensor:
        """Enhance a batch of noisy waveforms.

        Arguments
        ---------
        noisy : torch.Tensor
            A batch of waveforms to perform enhancement on.
        lengths : torch.Tensor
            The lengths of the waveforms if the enhancement model handles them.

        Returns
        -------
        torch.Tensor
            A batch of enhanced waveforms of the same shape as input.
        """
        noisy = noisy.to(self.device)
        noisy_features = self.compute_features(noisy)

        # Perform masking-based enhancement, multiplying output with input.
        if lengths is not None:
            mask = self.mods.enhance_model(noisy_features, lengths=lengths)
        else:
            mask = self.mods.enhance_model(noisy_features)
        enhanced = torch.mul(mask, noisy_features)

        # Return resynthesized waveforms
        return self.hparams.resynth(torch.expm1(enhanced), noisy)

    def enhance_file(
        self, filename: str, output_filename: Optional[str] = None
    ) -> torch.Tensor:
        """Enhance a wav file.

        Arguments
        ---------
        filename : str
            Location on disk to load file for enhancement.
        output_filename : str
            If provided, writes enhanced data to this file.
        """
        noisy = self.load_audio(filename)
        noisy = noisy.to(self.device)

        # Fake a batch:
        batch = noisy.unsqueeze(0)
        if lengths_arg_exists(self.enhance_batch):
            enhanced = self.enhance_batch(batch, lengths=torch.tensor([1.0]))
        else:
            enhanced = self.enhance_batch(batch)

        if output_filename is not None:
            torchaudio.save(output_filename, enhanced, channels_first=False)

        return enhanced.squeeze(0)


class EncodeDecodePipelineMixin:
    """
    A mixin for pretrained models that makes it possible to specify an encoding pipeline and a decoding pipeline
    """

    def create_pipelines(self):
        """
        Initializes the encode and decode pipeline
        """
        self._run_init_steps(self.hparams.encode_pipeline)
        self._run_init_steps(self.hparams.decode_pipeline)
        self.encode_pipeline = DataPipeline(
            static_data_keys=self.INPUT_STATIC_KEYS,
            dynamic_items=self.hparams.encode_pipeline["steps"],
            output_keys=self.hparams.encode_pipeline["output_keys"],
        )
        self.decode_pipeline = DataPipeline(
            static_data_keys=self.hparams.model_output_keys,
            dynamic_items=self.hparams.decode_pipeline["steps"],
            output_keys=self.OUTPUT_KEYS,
        )

    def _run_init_steps(self, pipeline_definition):
        """Encode/decode pipelines may include initialization
        steps, such as filling text encoders with tokens. Calling
        this method will run them, if defined"""
        steps = pipeline_definition.get("init", [])
        for step in steps:
            step_func = step.get("func")
            if not step_func or not callable(step_func):
                raise ValueError("Invalid pipeline init definition")
            step_func()

    def _run_pipeline(self, pipeline, input, batch):
        if batch:
            output = pipeline(input)
        else:
            output = [pipeline(item) for item in input]
        return output

    def _get_encode_pipeline_input(self, input):
        return input if self.batch_inputs else self._itemize(input)

    def _get_decode_pipeline_input(self, model_output):
        model_output_keys = getattr(self.hparams, "model_output_keys", None)
        pipeline_input = model_output
        if len(model_output_keys) == 1:
            pipeline_input = (pipeline_input,)
        # The input to a pipeline is a dictionary. If model_output_keys
        # is provided, the output of the model is assumed to be a collection
        # (e.g. a list or a tuple).
        if model_output_keys:
            pipeline_input = dict(zip(model_output_keys, pipeline_input))

        # By default, the pipeline will be applied to in batch mode
        # to the entire model input
        if not self.batch_outputs:
            pipeline_input = self._itemize(pipeline_input)
        return pipeline_input

    def _itemize(self, pipeline_input):
        first_item = next(iter(pipeline_input.values()))
        keys, values = pipeline_input.keys(), pipeline_input.values()
        batch_length = len(first_item)
        return [
            dict(zip(keys, [value[idx] for value in values]))
            for idx in range(batch_length)
        ]

    def to_dict(self, data):
        """
        Converts padded batches to dictionaries, leaves
        other data types as is

        Arguments
        ---------
        data: object
            a dictionary or a padded batch

        Returns
        -------
        results: dict
            the dictionary
        """
        if isinstance(data, PaddedBatch):
            data = {
                key: self._get_value(data, key)
                for key in self.hparams.encode_pipeline["output_keys"]
            }
        return data

    def _get_value(self, data, key):
        """
        Retrives the value associated with the specified key, dereferencing
        .data where applicable

        Arguments
        ---------
        data: PaddedBatch
            a padded batch
        key: str
            the key

        Returns
        -------
        result: object
            the result
        """
        value = getattr(data, key)
        if not self.input_use_padded_data and isinstance(value, PaddedData):
            value = value.data
        return value

    @property
    def batch_inputs(self):
        """
        Determines whether the input pipeline
        operates on batches or individual examples
        (true means batched)

        Returns
        -------
        batch_intputs: bool
        """
        return self.hparams.encode_pipeline.get("batch", True)

    @property
    def input_use_padded_data(self):
        """
        If turned on, raw PaddedData instances will be passed to
        the model. If turned off, only .data will be used

        Returns
        -------
        result: bool
            whether padded data is used as is
        """
        return self.hparams.encode_pipeline.get("use_padded_data", False)

    @property
    def batch_outputs(self):
        """
        Determines whether the output pipeline
        operates on batches or individual examples
        (true means batched)

        Returns
        -------
        batch_outputs: bool
        """
        return self.hparams.decode_pipeline.get("batch", True)

    def _collate(self, data):
        if not self.batch_inputs:
            collate_fn = getattr(self.hparams, "collate_fn", PaddedBatch)
            data = collate_fn(data)
        return data

    def encode_input(self, input):
        """
        Encodes the inputs using the pipeline

        Arguments
        ---------
        input: dict
            the raw inputs

        Results
        -------
        results: object

        """
        pipeline_input = self._get_encode_pipeline_input(input)
        model_input = self._run_pipeline(
            pipeline=self.encode_pipeline,
            input=pipeline_input,
            batch=self.batch_inputs,
        )
        model_input = self._collate(model_input)
        if hasattr(model_input, "to"):
            model_input = model_input.to(self.device)
        return self.to_dict(model_input)

    def decode_output(self, output):
        """
        Decodes the raw model outputs

        Arguments
        ---------
        output: tuple
            raw model outputs

        Results
        -------
        result: dict or list
            the output of the pipeline
        """
        pipeline_input = self._get_decode_pipeline_input(output)
        return self._run_pipeline(
            pipeline=self.decode_pipeline,
            input=pipeline_input,
            batch=self.batch_outputs,
        )


class GraphemeToPhoneme(Pretrained, EncodeDecodePipelineMixin):
    """
    A pretrained model implementation for Grapheme-to-Phoneme (G2P) models
    that take raw natural language text as an input and

    Example
    -------
    >>> text = ("English is tough. It can be understood "
    ...         "through thorough thought though")
    >>> from speechbrain.pretrained import GraphemeToPhoneme
    >>> tmpdir = getfixture('tmpdir')
    >>> g2p = GraphemeToPhoneme.from_hparams('path/to/model', savedir=tmpdir) # doctest: +SKIP
    >>> phonemes = g2p.g2p(text) # doctest: +SKIP
    """

    INPUT_STATIC_KEYS = ["txt"]
    OUTPUT_KEYS = ["phonemes"]

    def __init__(self, *args, **kwargs):
        super().__init__(*args, **kwargs)
        self.create_pipelines()
        self.load_dependencies()

    @property
    def phonemes(self):
        """Returns the available phonemes"""
        return self.hparams.phonemes

    @property
    def language(self):
        """Returns the language for which this model is available"""
        return self.hparams.language

    def g2p(self, text: Union[str, List[str]]) -> List[str]:
        """Performs the Grapheme-to-Phoneme conversion

        Arguments
        ---------
        text: str or list[str]
            a single string to be encoded to phonemes - or a
            sequence of strings

        Returns
        -------
        phonemes: list
            if a single example was provided, the return value is a
            single list of phonemes
        """
        single = isinstance(text, str)
        if single:
            text = [text]

        model_inputs = self.encode_input({"txt": text})
        self._update_graphemes(model_inputs)
        model_outputs = self.mods.model(**model_inputs)
        decoded_output = self.decode_output(model_outputs)
        phonemes = decoded_output["phonemes"]
        if single:
            phonemes = phonemes[0]
        return phonemes

    def _update_graphemes(self, model_inputs: Any) -> None:
        grapheme_sequence_mode = getattr(self.hparams, "grapheme_sequence_mode")
        if grapheme_sequence_mode and grapheme_sequence_mode != "raw":
            grapheme_encoded_key = f"grapheme_encoded_{grapheme_sequence_mode}"
            if grapheme_encoded_key in model_inputs:
                model_inputs["grapheme_encoded"] = model_inputs[
                    grapheme_encoded_key
                ]

    def load_dependencies(self):
        """Loads any relevant model dependencies"""
        deps_pretrainer = getattr(self.hparams, "deps_pretrainer", None)
        if deps_pretrainer:
            deps_pretrainer.collect_files()
            deps_pretrainer.load_collected(device=self.device)

    def __call__(self, text: Union[str, List[str]]) -> List[str]:
        """A convenience callable wrapper - same as G2P

        Arguments
        ---------
        text: str or list[str]
            a single string to be encoded to phonemes - or a
            sequence of strings

        Returns
        -------
        result: list
            if a single example was provided, the return value is a
            single list of phonemes
        """
        return self.g2p(text)

    def forward(
        self, noisy: torch.Tensor, lengths: Optional[torch.Tensor] = None
    ):
        """Runs enhancement on the noisy input"""
        return self.enhance_batch(noisy, lengths)


class WaveformEnhancement(Pretrained):
    """A ready-to-use model for speech enhancement.

    Arguments
    ---------
    See ``Pretrained``.

    Example
    -------
    >>> from speechbrain.pretrained import WaveformEnhancement
    >>> # Model is downloaded from the speechbrain HuggingFace repo
    >>> tmpdir = getfixture("tmpdir")
    >>> enhancer = WaveformEnhancement.from_hparams(
    ...     source="speechbrain/mtl-mimic-voicebank",
    ...     savedir=tmpdir,
    ... )
    >>> enhanced = enhancer.enhance_file(
    ...     "speechbrain/mtl-mimic-voicebank/example.wav"
    ... )
    """

    MODULES_NEEDED = ["enhance_model"]

    def enhance_batch(
        self, noisy: torch.Tensor, lengths: Optional[torch.Tensor] = None
    ) -> torch.Tensor:  # TODO: 'lengths' is doesn't used
        """Enhance a batch of noisy waveforms.

        Arguments
        ---------
        noisy : torch.Tensor
            A batch of waveforms to perform enhancement on.
        lengths : torch.Tensor
            The lengths of the waveforms if the enhancement model handles them.

        Returns
        -------
        torch.Tensor
            A batch of enhanced waveforms of the same shape as input.
        """
        noisy = noisy.to(self.device)
        enhanced_wav, _ = self.mods.enhance_model(noisy)
        return enhanced_wav

    def enhance_file(
        self, filename: str, output_filename: Optional[str] = None
    ) -> torch.Tensor:
        """Enhance a wav file.

        Arguments
        ---------
        filename : str
            Location on disk to load file for enhancement.
        output_filename : str
            If provided, writes enhanced data to this file.

        Returns
        -------
        torch.Tensor
            A enhanced waveform.
        """
        noisy = self.load_audio(filename)

        # Fake a batch:
        batch = noisy.unsqueeze(0)
        enhanced = self.enhance_batch(batch)

        if output_filename is not None:
            torchaudio.save(output_filename, enhanced, channels_first=False)

        return enhanced.squeeze(0)

    def forward(
        self, noisy: torch.Tensor, lengths: Optional[torch.Tensor] = None
    ) -> torch.Tensor:
        """Runs enhancement on the noisy input"""
        return self.enhance_batch(noisy, lengths)


class SNREstimator(Pretrained):
    """A "ready-to-use" SNR estimator.
    """

    MODULES_NEEDED = ["encoder", "encoder_out"]
    HPARAMS_NEEDED = ["stat_pooling", "snrmax", "snrmin"]

    def estimate_batch(
        self, mix: torch.Tensor, predictions: torch.Tensor
    ) -> torch.Tensor:
        """Run SI-SNR estimation on the estimated sources, and mixture.

        Arguments
        ---------
        mix : torch.Tensor
            The mixture of sources of shape B X T
        predictions : torch.Tensor
            of size (B x T x C),
            where B is batch size
                  T is number of time points
                  C is number of sources

        Returns
        -------
        snrhat : torch.Tensor
            Estimate of SNR
        """

        predictions = predictions.permute(0, 2, 1)
        predictions = predictions.reshape(-1, predictions.size(-1))

        if hasattr(self.hparams, "separation_norm_type"):
            if self.hparams.separation_norm_type == "max":
                predictions = (
                    predictions / predictions.max(dim=1, keepdim=True)[0]
                )
                mix = mix / mix.max(dim=1, keepdim=True)[0]

            elif self.hparams.separation_norm_type == "stnorm":
                predictions = (
                    predictions - predictions.mean(dim=1, keepdim=True)
                ) / predictions.std(dim=1, keepdim=True)
                mix = (mix - mix.mean(dim=1, keepdim=True)) / mix.std(
                    dim=1, keepdim=True
                )

        min_T = min(predictions.shape[1], mix.shape[1])
        assert predictions.shape[1] == mix.shape[1], "lengths change"

        mix_repeat = mix.repeat(2, 1)
        inp_cat = torch.cat(
            [
                predictions[:, :min_T].unsqueeze(1),
                mix_repeat[:, :min_T].unsqueeze(1),
            ],
            dim=1,
        )

        enc = self.mods.encoder(inp_cat)
        enc = enc.permute(0, 2, 1)
        enc_stats = self.hparams.stat_pooling(enc)

        # this gets the SI-SNR estimate in the compressed range 0-1
        snrhat = self.mods.encoder_out(enc_stats).squeeze()

        # get the SI-SNR estimate in the true range
        snrhat = self.gettrue_snrrange(snrhat)
        return snrhat

    def forward(
        self, mix: torch.Tensor, predictions: torch.Tensor
    ) -> torch.Tensor:
        """Just run the batch estimate"""
        return self.estimate_batch(mix, predictions)

    def gettrue_snrrange(self, inp: float) -> float:
        """Convert from 0-1 range to true snr range"""
        rnge = self.hparams.snrmax - self.hparams.snrmin
        inp = inp * rnge
        inp = inp + self.hparams.snrmin
        return inp


class Tacotron2(Pretrained):
    """
    A ready-to-use wrapper for Tacotron2 (text -> mel_spec).

    Arguments
    ---------
    hparams
        Hyperparameters (from HyperPyYAML)

    Example
    -------
    >>> tmpdir_vocoder = getfixture('tmpdir') / "vocoder"
    >>> tacotron2 = Tacotron2.from_hparams(source="speechbrain/tts-tacotron2-ljspeech", savedir=tmpdir_vocoder)
    >>> mel_output, mel_length, alignment = tacotron2.encode_text("Mary had a little lamb")
    >>> items = [
    ...   "A quick brown fox jumped over the lazy dog",
    ...   "How much wood would a woodchuck chuck?",
    ...   "Never odd or even"
    ... ]
    >>> mel_outputs, mel_lengths, alignments = tacotron2.encode_batch(items)

    >>> # One can combine the TTS model with a vocoder (that generates the final waveform)
    >>> # Intialize the Vocoder (HiFIGAN)
    >>> tmpdir_tts = getfixture('tmpdir') / "tts"
    >>> hifi_gan = HIFIGAN.from_hparams(source="speechbrain/tts-hifigan-ljspeech", savedir=tmpdir_tts)
    >>> # Running the TTS
    >>> mel_output, mel_length, alignment = tacotron2.encode_text("Mary had a little lamb")
    >>> # Running Vocoder (spectrogram-to-waveform)
    >>> waveforms = hifi_gan.decode_batch(mel_output)
    """

    HPARAMS_NEEDED = ["model", "text_to_sequence"]

    def __init__(self, *args, **kwargs):
        super().__init__(*args, **kwargs)
        self.text_cleaners = getattr(
            self.hparams, "text_cleaners", ["english_cleaners"]
        )
        self.infer = self.hparams.model.infer

    def text_to_seq(self, txt: str) -> Tuple[List[str], int]:
        """Encodes raw text into a tensor with a customer text-to-sequence fuction
        """
        sequence = self.hparams.text_to_sequence(txt, self.text_cleaners)
        return sequence, len(sequence)

    def encode_batch(
        self, texts: List[str]
    ) -> Tuple[torch.Tensor, int, List[str]]:
        """Computes mel-spectrogram for a list of texts

        Texts must be sorted in decreasing order on their lengths

        Arguments
        ---------
        text: list
            texts to be encoded into spectrogram

        Returns
        -------
        mel_outputs_postnet : torch.Tensor
            Output spectrograms.
        mel_lengths : int
            Output lengths.
        alignments : list
            Output alignments.
        """
        with torch.no_grad():
            inputs = [
                {
                    "text_sequences": torch.tensor(
                        self.text_to_seq(item)[0], device=self.device
                    )
                }
                for item in texts
            ]
            inputs = speechbrain.dataio.batch.PaddedBatch(inputs)

            lens = [self.text_to_seq(item)[1] for item in texts]
            assert lens == sorted(
                lens, reverse=True
            ), "ipnut lengths must be sorted in decreasing order"
            input_lengths = torch.tensor(lens, device=self.device)

            mel_outputs_postnet, mel_lengths, alignments = self.infer(
                inputs.text_sequences.data, input_lengths
            )
        return mel_outputs_postnet, mel_lengths, alignments

    def encode_text(self, text: str) -> Tuple[torch.Tensor, int, List[str]]:
        """Runs inference for a single text str"""
        return self.encode_batch([text])

    def forward(self, texts: List[str]) -> Tuple[torch.Tensor, int, List[str]]:
        "Encodes the input texts."
        return self.encode_batch(texts)


class HIFIGAN(Pretrained):
    """
    A ready-to-use wrapper for HiFiGAN (mel_spec -> waveform).

    Arguments
    ---------
    hparams
        Hyperparameters (from HyperPyYAML)

    Example
    -------
    >>> tmpdir_vocoder = getfixture('tmpdir') / "vocoder"
    >>> hifi_gan = HIFIGAN.from_hparams(source="speechbrain/tts-hifigan-ljspeech", savedir=tmpdir_vocoder)
    >>> mel_specs = torch.rand(2, 80,298)
    >>> waveforms = hifi_gan.decode_batch(mel_specs)

    >>> # You can use the vocoder coupled with a TTS system
    >>>	# Intialize TTS (tacotron2)
    >>> tmpdir_tts = getfixture('tmpdir') / "tts"
    >>>	tacotron2 = Tacotron2.from_hparams(source="speechbrain/tts-tacotron2-ljspeech", savedir=tmpdir_tts)
    >>>	# Running the TTS
    >>>	mel_output, mel_length, alignment = tacotron2.encode_text("Mary had a little lamb")
    >>>	# Running Vocoder (spectrogram-to-waveform)
    >>>	waveforms = hifi_gan.decode_batch(mel_output)
    """

    HPARAMS_NEEDED = ["generator"]

    def __init__(self, *args, **kwargs):
        super().__init__(*args, **kwargs)
        self.infer = self.hparams.generator.inference
        self.first_call = True

    def decode_batch(self, spectrogram: torch.Tensor) -> torch.Tensor:
        """Computes waveforms from a batch of mel-spectrograms

        Arguments
        ---------
        spectrogram: torch.Tensor
            Batch of mel-spectrograms [batch, mels, time]

        Returns
        -------
        waveforms: torch.Tensor
            Batch of mel-waveforms [batch, 1, time]

        """
        # Prepare for inference by removing the weight norm
        if self.first_call:
            self.hparams.generator.remove_weight_norm()
            self.first_call = False
        with torch.no_grad():
            waveform = self.infer(spectrogram.to(self.device))
        return waveform

    def decode_spectrogram(self, spectrogram: torch.Tensor) -> torch.Tensor:
        """Computes waveforms from a single mel-spectrogram

        Arguments
        ---------
        spectrogram: torch.Tensor
            mel-spectrogram [mels, time]

        Returns
        -------
        waveform: torch.Tensor
            waveform [1, time]

        audio can be saved by:
        >>> waveform = torch.rand(1, 666666)
        >>> sample_rate = 22050
        >>> torchaudio.save(str(getfixture('tmpdir') / "test.wav"), waveform, sample_rate)
        """
        if self.first_call:
            self.hparams.generator.remove_weight_norm()
            self.first_call = False
        with torch.no_grad():
            waveform = self.infer(spectrogram.unsqueeze(0).to(self.device))
        return waveform.squeeze(0)

    def forward(self, spectrogram: torch.Tensor) -> torch.Tensor:
        "Decodes the input spectrograms"
        return self.decode_batch(spectrogram)


class Diarization(VAD):
    """A ready-to-use class for Diarization using a
    pre-trained models of Voice Activity Detection (VAD) and Speaker embedding extractor (ECAPA-TDNN).

    Example
    -------
    >>> from speechbrain.pretrained import Diarization
    >>> tmpdir = getfixture("tmpdir")
    >>> diar = Diarization("speechbrain/diar-vad-ecapa", savedir=tmpdir)

    >>> # Perform Diarization
    >>> rttm_lst = diar.process_file("tests/samples/single-mic/example1.wav")

    >>> for label, start, duration, spk in rttm_lst:
    ...     print(f"{label} 1 {start:.2f} {duration:.2f} <NA> <NA> {spk} <NA> <NA>")
    """

    HPARAMS_NEEDED = ["sample_rate", "time_resolution"]

    MODULES_NEEDED = [
        "compute_fbank_vad",
        "compute_fbank_ecapa",
        "mean_var_norm_vad",
        "mean_var_norm_ecapa",
        "embedding_model",
        "vad",
    ]

    def __init__(self, *args, **kwargs) -> None:
        super().__init__(*args, **kwargs)

    def process_file(
        self,
        audio_file: str,
        out_rttm_file: Optional[str] = None,
        nspeaker: int = 4,
        pvalue: float = 0.01,
        affinity: str = "cos",
        n_neighbors: int = 10,
        **vad_params,
    ) -> Optional[List[List[Union[str, float]]]]:
        """Diarize the given audiofile into a RTTM-format output.

        Arguments
        ---------
        audio_file : str
            Path to audio file which to transcribe.
        out_rttm_file : str
            Path to output RTTM file. Default: None
        nspeaker : int
            Number of speakers.
        pvalue: float
            `pval` for prunning affinity matrix.
        affinity : str
            Type of similarity to be used to get affinity matrix (cos or nn).
        n_neighbors : int
            Number of neighbors in estimating affinity matrix.
        vad_params : dict
            Parameters for VAD.

        Returns
        -------
        rttm_obj : list of list or None
            List RTTM-format segments without (second), (fifth), (sixth), (eight), (nineth) columns when `out_rttm_file`
            specified
        """
        bname = ".".join(os.path.basename(audio_file).split(".")[:-1])
        json_dict = self.apply_vad(audio_file, bname, **vad_params)
        dataloder = self.dataio_prep(json_dict)
        stat_obj = self.embedding_computation_loop(dataloder)

        rttm_obj = diar.do_spec_clustering(
            stat_obj,
            out_rttm_file,
            bname,
            nspeaker,
            pvalue,
            affinity,
            n_neighbors,
        )

        return rttm_obj

    def get_speech_prob_chunk(
        self, wavs: torch.Tensor, wav_lens: Optional[torch.Tensor] = None
    ) -> torch.Tensor:
        """Outputs the frame-level posterior probability for the input audio chunks
        Outputs close to zero refers to time steps with a low probability of speech
        activity, while outputs closer to one likely contain speech.

        Arguments
        ---------
        wavs : torch.Tensor
            Batch of waveforms [batch, time, channels] or [batch, time]
            depending on the model. Make sure the sample rate is fs=16000 Hz.
        wav_lens : torch.Tensor
            Lengths of the waveforms relative to the longest one in the
            batch, tensor of shape [batch]. The longest one should have
            relative length 1.0 and others len(waveform) / max_length.
            Used for ignoring padding.

        Returns
        -------
        output_prob : torch.Tensor
            The encoded batch
        """
        # Manage single waveforms in input
        if len(wavs.shape) == 1:
            wavs = wavs.unsqueeze(0)

        # Assign full length if wav_lens is not assigned
        if wav_lens is None:
            wav_lens = torch.ones(wavs.shape[0], device=self.device)

        # Storing waveform in the specified device
        wavs, wav_lens = wavs.to(self.device), wav_lens.to(self.device)
        wavs = wavs.float()

        # Computing features and embeddings
        feats = self.mods.compute_fbank_vad(wavs)
        feats = self.mods.mean_var_norm_vad(feats, wav_lens)
        outputs = self.mods.cnn(feats)

        outputs = outputs.reshape(
            outputs.shape[0],
            outputs.shape[1],
            outputs.shape[2] * outputs.shape[3],
        )

        outputs, h = self.mods.rnn(outputs)
        outputs = self.mods.dnn(outputs)
        output_prob = torch.sigmoid(outputs)

        return output_prob

    def apply_vad(
        self, audio_file: str, label: str = "foo", **vad_params
    ) -> dict:
        """Apply VAD on audio file

        Arguments
        ---------
        audio_file : str
            Audio file name.
        label : str
            Label for basename of segments. (Default: "foo")
        vad_params: dict
            Parameters of VAD.
        Returns
        -------
        json_dict : dict
            Segments with additional informations (file, duration, start, stop)
        """
        vad_segments = self.get_speech_segments(audio_file, **vad_params)
        vad_segments = [[start, end - start] for start, end in vad_segments]
        vad_subsegments = self.get_subsegments(vad_segments)

        json_dict = {}
        rec_id = label
        for row in vad_subsegments:
            start = row[0]  # f"{float(row[3]):.4f}"
            end = row[0] + row[1]  # f"{float(row[3]) + float(row[4]):.4f}"
            dur = row[1]
            subsegment_ID = f"{rec_id}_{start:.4f}_{end:.4f}"
            start_sample = int(start * self.hparams.sample_rate)
            end_sample = int(end * self.hparams.sample_rate)
            json_dict[subsegment_ID] = {
                "wav": {
                    "file": audio_file,
                    "duration": dur,
                    "start": start_sample,
                    "stop": end_sample,
                },
            }

        return json_dict

    def get_subsegments(
        self,
        merged_segs: List[List[str]],
        max_subseg_dur: float = 3.0,
        overlap: float = 1.5,
    ) -> List[List[str]]:
        """Divides bigger segments into smaller sub-segments

        Arguments
        ---------
        merged_segs : list of list
            The list of segments.
        max_subseg_dur : float
            Max sub-segment duration.
        overlap : float
            Overlap duration.

        Returns
        -------
        subsegments : list of list
            The list of sub-segments.
        """

        shift = max_subseg_dur - overlap
        subsegments = []

        # These rows are in RTTM format
        for row in merged_segs:
            seg_dur = row[1]

            if seg_dur > max_subseg_dur:
                num_subsegs = int(seg_dur / shift)
                # Taking 0.01 sec as small step
                seg_start = row[0]
                seg_end = seg_start + seg_dur

                # Now divide this segment (new_row) in smaller subsegments
                for i in range(num_subsegs):
                    subseg_start = seg_start + i * shift
                    subseg_end = min(
                        subseg_start + max_subseg_dur - 0.01, seg_end
                    )
                    subseg_dur = subseg_end - subseg_start

                    new_row = [subseg_start, subseg_dur]

                    subsegments.append(new_row)

                    # Break if exceeding the boundary
                    if subseg_end >= seg_end:
                        break
            else:
                subsegments.append(row)

        return subsegments

    def dataio_prep(self, dict_obj: dict):
        """Creates the dataset and their data processing pipelines.

        Arguments
        ---------
        dict_obj : dict
            Audio segmentation in Dictionary object, have to contain `file`, `start` and `stop` sub-keys for each dictionary item
            Example:
            {
                "example_1" : {
                    "wav": {
                        "file": /mnt/audio/file1.wav,
                        "start": 1234,
                        "stop": 2345,
                    },
                },
                "example_2" : {
                    "wav": {
                        "file": /mnt/audio/file2.wav,
                        "start": 2350,
                        "stop": 3456,
                    },
                }
            }

        Returns
        -------
        dataloader : dataloader-object
            Dataloader object
        """

        # 1. Datasets
        dataset = speechbrain.dataio.dataset.DynamicItemDataset.from_dict(
            dict_obj=dict_obj
        )

        # Single microphone
        @speechbrain.utils.data_pipeline.takes("wav")
        @speechbrain.utils.data_pipeline.provides("sig")
        def audio_pipeline(wav):
            sig = read_audio(
                wav
            )  # TODO: Multiple links to one file fetch() issue
            # sig = self.load_audio(wav)
            return sig

        speechbrain.dataio.dataset.add_dynamic_item([dataset], audio_pipeline)

        # 3. Set output:
        speechbrain.dataio.dataset.set_output_keys([dataset], ["id", "sig"])

        # 4. Create dataloader:
        dataloader = speechbrain.dataio.dataloader.make_dataloader(
            dataset, **self.hparams.dataloader_opts
        )

        return dataloader

    def compute_embeddings(
        self, wavs: torch.Tensor, lens: torch.Tensor
    ) -> torch.Tensor:
        """Definition of the steps for computation of embeddings from the waveforms.

        Arguments
        ---------
        wavs : torch.Tensor
            Batch of waveforms [batch, time, channels] or [batch, time]
            depending on the model. Make sure the sample rate is fs=16000 Hz.
        lens : torch.Tensor
            Lengths of the waveforms relative to the longest one in the
            batch, tensor of shape [batch]. The longest one should have
            relative length 1.0 and others len(waveform) / max_length.
            Used for ignoring padding.

        Returns
        -------
        emb : torch.Tensor
            Embedding tensor
        """

        with torch.no_grad():
            wavs = wavs.to(self.device)
            feats = self.mods["compute_fbank_ecapa"](wavs)
            feats = self.mods["mean_var_norm_ecapa"](feats, lens)
            emb = self.mods["embedding_model"](feats, lens)
            emb = self.mods["mean_var_norm_emb"](
                emb, torch.ones(emb.shape[0], device=self.device)
            )

        return emb

    def embedding_computation_loop(
        self, set_loader: DataLoader
    ) -> StatObject_SB:
        """Extracts embeddings for a given dataset loader.

        Arguments
        ---------
        set_loader : dataloder-object
            Dataloader object.

        Returns
        -------
        stat_obj : StatObject_SB
            Speaker embeddings object.
        """

        # Note: We use speechbrain.processing.PLDA_LDA.StatObject_SB type to store embeddings.
        # Extract embeddings (skip if already done).
        embeddings = np.empty(shape=[0, self.hparams.emb_dim], dtype=np.float64)
        modelset = []
        segset = []

        # Different data may have different statistics.
        self.hparams.mean_var_norm_emb.count = 0

        for batch in set_loader:
            ids = batch.id
            wavs, lens = batch.sig

            mod = [x for x in ids]
            seg = [x for x in ids]
            modelset = modelset + mod
            segset = segset + seg

            # Embedding computation.
            emb = (
                self.compute_embeddings(wavs, lens)
                .contiguous()
                .squeeze(1)
                .cpu()
                .numpy()
            )
            embeddings = np.concatenate((embeddings, emb), axis=0)

        modelset = np.array(modelset, dtype="|O")
        segset = np.array(segset, dtype="|O")

        # Intialize variables for start, stop and stat0.
        s = np.array([None] * embeddings.shape[0])
        b = np.array([[1.0]] * embeddings.shape[0])

        stat_obj = StatObject_SB(
            modelset=modelset,
            segset=segset,
            start=s,
            stop=s,
            stat0=b,
            stat1=embeddings,
        )

        return stat_obj<|MERGE_RESOLUTION|>--- conflicted
+++ resolved
@@ -46,7 +46,6 @@
 
 
 def foreign_class(
-<<<<<<< HEAD
     source: str,
     hparams_file: str = "hyperparams.yaml",
     pymodule_file: str = "custom.py",
@@ -54,16 +53,7 @@
     overrides: dict = {},
     savedir: Optional[str] = None,
     use_auth_token: bool = False,
-=======
-    source,
-    hparams_file="hyperparams.yaml",
-    pymodule_file="custom.py",
-    classname="CustomInterface",
-    overrides={},
-    savedir=None,
-    use_auth_token=False,
-    download_only=False,
->>>>>>> cd30b72a
+    download_only: bool = False,
     **kwargs,
 ):
     """Fetch and load an interface from an outside source
@@ -327,7 +317,6 @@
     @classmethod
     def from_hparams(
         cls,
-<<<<<<< HEAD
         source: str,
         hparams_file: str = "hyperparams.yaml",
         pymodule_file: str = "custom.py",
@@ -335,16 +324,7 @@
         savedir: Optional[str] = None,
         use_auth_token: bool = False,
         revision: Optional[str] = None,
-=======
-        source,
-        hparams_file="hyperparams.yaml",
-        pymodule_file="custom.py",
-        overrides={},
-        savedir=None,
-        use_auth_token=False,
-        revision=None,
-        download_only=False,
->>>>>>> cd30b72a
+        download_only: bool = False,
         **kwargs,
     ):
         """Fetch and load based from outside source based on HyperPyYAML file

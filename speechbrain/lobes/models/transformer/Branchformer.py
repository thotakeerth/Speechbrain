"""Branchformer implementation.

Ref: "Branchformer: Parallel MLP-Attention Architectures
to Capture Local and Global Context for Speech Recognition and Understanding"

Source: Some parts of the code may be adapted from ESPNet.

Authors
* Titouan Parcollet 2023
"""

from typing import Optional

import torch
import torch.nn as nn
<<<<<<< HEAD
from typing import Optional
import numpy as np
=======
>>>>>>> 46c9432b

from speechbrain.lobes.models.convolution import ConvolutionalSpatialGatingUnit
from speechbrain.nnet.attention import MultiheadAttention, RelPosMHAXL
from speechbrain.nnet.hypermixing import HyperMixing
from speechbrain.nnet.normalization import LayerNorm


class ConvolutionBranch(nn.Module):
    """This is an implementation of the convolution branch in Branchformer.

    The default structure is:
    LN -> Channel Proj -> GeLU -> (CNN Spatial Gating) -> Channel Proj -> Dropout

    Arguments
    ---------
    input_size : int
        The expected size of the feature (channel) dimension.
    linear_units: int, optional
        Number of neurons in the hidden linear units.
    kernel_size: int, optional
        Kernel size of non-bottleneck convolutional layer.
    activation: torch.nn.Module, optional
         Activation function used after pre projection.
    gate_activation: torch.nn.Module, optional
         Activation function used at the gate of the CSGU module.
    dropout: float, optional
         Dropout rate.
    use_linear_after_conv: bool, optional
        If True, will apply a linear transformation of size input_size//2

    Example
    -------
    >>> x = torch.rand((8, 60, 512))
    >>> net = ConvolutionBranch(512, 1024)
    >>> output = net(x)
    >>> output.shape
    torch.Size([8, 60, 512])
    """

    def __init__(
        self,
        input_size,
        linear_units=3072,
        kernel_size=31,
        activation=nn.GELU,
        gate_activation=nn.Identity,
        dropout=0.0,
        use_linear_after_conv=False,
    ):
        super().__init__()

        self.pre_channel_proj = nn.Linear(input_size, linear_units)
        self.post_channel_proj = nn.Linear(linear_units // 2, input_size)
        self.activation = activation()
        self.csgu = ConvolutionalSpatialGatingUnit(
            input_size=linear_units,
            kernel_size=kernel_size,
            dropout=dropout,
            use_linear_after_conv=use_linear_after_conv,
            activation=gate_activation,
        )

    def forward(self, x):
        """
        Arguments
        ----------
        x: torch.Tensor -> (B, T, D)

        """
        x = self.activation(self.pre_channel_proj(x))  # (B, T, D)
        x = self.csgu(x)  # (B, T, D//2)
        x = self.post_channel_proj(x)  # (B, T, D)

        return x


class BranchformerEncoderLayer(nn.Module):
    """This is an implementation of Branchformer encoder layer.

    Arguments
    ---------
    d_model : int
        The expected size of the input embedding.
    nhead : int
        Number of attention heads.
    kernel_size : int, optional
        Kernel size of convolution model.
    kdim : int, optional
        Dimension of the key.
    vdim : int, optional
        Dimension of the value.
    activation: torch.nn.Module
         Activation function used in each Conformer layer.
    dropout : int, optional
        Dropout for the encoder.
    attention_type: str, optional
        type of attention layer, e.g. regularMHA for regular MultiHeadAttention.
    csgu_linear_units: int, optional
        Number of neurons in the hidden linear units of the CSGU Module.
    gate_activation: torch.nn.Module, optional
         Activation function used at the gate of the CSGU module.
    use_linear_after_conv: bool, optional
        If True, will apply a linear transformation of size input_size//2

    Example
    -------
    >>> import torch
    >>> x = torch.rand((8, 60, 512))
    >>> pos_embs = torch.rand((1, 2*60-1, 512))
    >>> net = BranchformerEncoderLayer(nhead=8, d_model=512, kernel_size=3)
    >>> output = net(x, pos_embs=pos_embs)
    >>> output[0].shape
    torch.Size([8, 60, 512])
    """

    def __init__(
        self,
        d_model,
        nhead,
        kernel_size=31,
        kdim=None,
        vdim=None,
        activation=nn.GELU,
        dropout=0.0,
        attention_type="RelPosMHAXL",
        csgu_linear_units=3072,
        gate_activation=nn.Identity,
        use_linear_after_conv=False,
    ):
        super().__init__()

        if attention_type == "regularMHA":
            self.mha_layer = MultiheadAttention(
                nhead=nhead,
                d_model=d_model,
                dropout=dropout,
                kdim=kdim,
                vdim=vdim,
            )
        elif attention_type == "RelPosMHAXL":
            # transformerXL style positional encoding
            self.mha_layer = RelPosMHAXL(
                num_heads=nhead,
                embed_dim=d_model,
                dropout=dropout,
                mask_pos_future=False,
            )
        elif attention_type == "hypermixing":
            self.mha_layer = HyperMixing(
                input_output_dim=d_model,
                hypernet_size=d_model * 4,
                tied=False,
                num_heads=nhead,
                fix_tm_hidden_size=False,
            )

        self.convolution_branch = ConvolutionBranch(
            input_size=d_model,
            kernel_size=kernel_size,
            linear_units=csgu_linear_units,
            activation=activation,
            gate_activation=gate_activation,
            dropout=dropout,
            use_linear_after_conv=use_linear_after_conv,
        )

        self.merge_proj = torch.nn.Linear(d_model * 2, d_model)

        self.norm_mhsa = LayerNorm(d_model)
        self.norm_conv = LayerNorm(d_model)
        self.dropout = nn.Dropout(dropout)

    def forward(
        self,
        x,
        src_mask: Optional[torch.Tensor] = None,
        src_key_padding_mask: Optional[torch.Tensor] = None,
        pos_embs: Optional[torch.Tensor] = None,
    ):
        """
        Arguments
        ----------
        x : torch.Tensor
            The sequence to the encoder layer.
        src_mask : torch.Tensor, optional
            The mask for the src sequence.
        src_key_padding_mask : torch.Tensor, optional
            The mask for the src keys per batch.
        pos_embs: torch.Tensor, torch.nn.Module, optional
            Module or tensor containing the input sequence positional embeddings
        """

        # Two branches!
        x1 = x
        x2 = x

        # Branch 1: Self-attention
        x1 = self.norm_mhsa(x1)
        x1, self_attn = self.mha_layer(
            x1,
            x1,
            x1,
            attn_mask=src_mask,
            key_padding_mask=src_key_padding_mask,
            pos_embs=pos_embs,
        )
        x1 = self.dropout(x1)

        # Branch 2: Convolutional gating MLP
        # In ESPnet, masks are not used?! we do the same but warning!
        x2 = self.norm_conv(x2)
        x2 = self.convolution_branch(x2)
        x2 = self.dropout(x2)

        # Merge both branches, we only do concatenation as it performs better.
        # According to the original Branchformer paper.
        x = x + self.dropout(self.merge_proj(torch.cat([x1, x2], dim=-1)))

        return x, self_attn


class BranchformerEncoder(nn.Module):
    """This class implements the Branchformer encoder.

    Arguments
    ---------
    num_layers : int
        Number of layers.
    d_model : int
        Embedding dimension size.
    nhead : int
        Number of attention heads.
    kernel_size : int, optional
        Kernel size of convolution model.
    kdim : int, optional
        Dimension of the key.
    vdim : int, optional
        Dimension of the value.
    activation: torch.nn.Module
         Activation function used in each Confomer layer.
    dropout : int, optional
        Dropout for the encoder.
    attention_type: str, optional
        type of attention layer, e.g. regularMHA for regular MultiHeadAttention.
    csgu_linear_units: int, optional
        Number of neurons in the hidden linear units of the CSGU Module.
    gate_activation: torch.nn.Module, optional
         Activation function used at the gate of the CSGU module.
    use_linear_after_conv: bool, optional
        If True, will apply a linear transformation of size input_size//2.


    Example
    -------
    >>> import torch
    >>> x = torch.rand((8, 60, 512))
    >>> pos_emb = torch.rand((1, 2*60-1, 512))
    >>> net = BranchformerEncoder(1, 512, 8)
    >>> output, _ = net(x, pos_embs=pos_emb)
    >>> output.shape
    torch.Size([8, 60, 512])
    """

    def __init__(
        self,
        num_layers,
        d_model,
        nhead,
        kernel_size=31,
        kdim=None,
        vdim=None,
        activation=nn.GELU,
        dropout=0.0,
        attention_type="RelPosMHAXL",
        csgu_linear_units=3072,
        gate_activation=nn.Identity,
        use_linear_after_conv=False,
        output_hidden_states=False,
        layerdrop_prob=0.0,
    ):
        super().__init__()

        self.layers = torch.nn.ModuleList(
            [
                BranchformerEncoderLayer(
                    nhead=nhead,
                    d_model=d_model,
                    kdim=kdim,
                    vdim=vdim,
                    dropout=dropout,
                    activation=activation,
                    kernel_size=kernel_size,
                    attention_type=attention_type,
                    csgu_linear_units=csgu_linear_units,
                    gate_activation=gate_activation,
                    use_linear_after_conv=use_linear_after_conv,
                )
                for i in range(num_layers)
            ]
        )
        self.norm = LayerNorm(d_model, eps=1e-6)
        self.layerdrop_prob = layerdrop_prob
        self.rng = np.random.default_rng()
        self.attention_type = attention_type
        self.output_hidden_states = output_hidden_states

    def forward(
        self,
        src,
        src_mask: Optional[torch.Tensor] = None,
        src_key_padding_mask: Optional[torch.Tensor] = None,
        pos_embs: Optional[torch.Tensor] = None,
        dynchunktrain_config=None,
    ):
        """
        Arguments
        ----------
        src : torch.Tensor
            The sequence to the encoder layer.
        src_mask : torch.Tensor, optional
            The mask for the src sequence.
        src_key_padding_mask : torch.Tensor, optional
            The mask for the src keys per batch.
        pos_embs: torch.Tensor, torch.nn.Module,
            Module or tensor containing the input sequence positional embeddings
            If custom pos_embs are given it needs to have the shape (1, 2*S-1, E)
            where S is the sequence length, and E is the embedding dimension.
        """
        assert (
            dynchunktrain_config is None
        ), "Dynamic Chunk Training unsupported for this encoder"

        if self.attention_type == "RelPosMHAXL":
            if pos_embs is None:
                raise ValueError(
                    "The chosen attention type for the Branchformer is RelPosMHAXL. For this attention type, the positional embeddings are mandatory"
                )

        output = src
        if self.layerdrop_prob > 0.0:
            keep_probs = self.rng.random(len(self.layers))
            # print('probs: ', keep_probs)
        else:
            keep_probs = None

        attention_lst = []
        if self.output_hidden_states:
            hidden_state_lst = [output]

        for i, enc_layer in enumerate(self.layers):
            if (
                not self.training
                or self.layerdrop_prob == 0.0
                or keep_probs[i] > self.layerdrop_prob
            ):
                # print('going through layer: ', i)
                output, attention = enc_layer(
                    output,
                    src_mask=src_mask,
                    src_key_padding_mask=src_key_padding_mask,
                    pos_embs=pos_embs,
                )
                attention_lst.append(attention)

                if self.output_hidden_states:
                    hidden_state_lst.append(output)
        
        output = self.norm(output)
        if self.output_hidden_states:
            return output, attention_lst, hidden_state_lst
        return output, attention_lst<|MERGE_RESOLUTION|>--- conflicted
+++ resolved
@@ -13,11 +13,8 @@
 
 import torch
 import torch.nn as nn
-<<<<<<< HEAD
 from typing import Optional
 import numpy as np
-=======
->>>>>>> 46c9432b
 
 from speechbrain.lobes.models.convolution import ConvolutionalSpatialGatingUnit
 from speechbrain.nnet.attention import MultiheadAttention, RelPosMHAXL

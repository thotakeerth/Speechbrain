--- conflicted
+++ resolved
@@ -16,10 +16,7 @@
     NormalizedEmbedding,
 )
 from speechbrain.nnet.activations import Swish
-<<<<<<< HEAD
 from speechbrain.dataio.dataio import length_to_mask
-=======
->>>>>>> 507144a9
 
 
 class TransformerASR(TransformerInterface):

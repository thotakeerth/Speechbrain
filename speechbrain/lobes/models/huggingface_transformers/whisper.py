--- conflicted
+++ resolved
@@ -11,15 +11,11 @@
 """
 
 import logging
-<<<<<<< HEAD
 from functools import cached_property
+
 import numpy as np
+import torch
 import torch.nn as nn
-=======
-
-import torch
-from torch import nn
->>>>>>> cf1b0cf1
 
 from speechbrain.lobes.models.huggingface_transformers.huggingface import (
     HFTransformersInterface,

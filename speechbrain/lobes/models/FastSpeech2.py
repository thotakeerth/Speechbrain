--- conflicted
+++ resolved
@@ -407,16 +407,6 @@
         the dimension of the value
     enc_dropout: float
         Dropout for the encoder
-<<<<<<< HEAD
-=======
-    normalize_before: bool
-        whether normalization should be applied before or after MHA or FFN in Transformer layers.
-    ffn_type: str
-        whether to use convolutional layers instead of feed forward network inside transformer layer
-    ffn_cnn_kernel_size_list: list of int
-        conv kernel size of 2 1d-convs if ffn_type is 1dcnn
-    #decoder parameters
->>>>>>> 1c3f8a26
     dec_num_layers: int
         number of transformer layers (TransformerEncoderLayer) in decoder
     dec_num_head: int
@@ -2120,16 +2110,6 @@
         the dimension of the value
     enc_dropout: float
         Dropout for the encoder
-<<<<<<< HEAD
-=======
-    normalize_before: bool
-        whether normalization should be applied before or after MHA or FFN in Transformer layers.
-    ffn_type: str
-        whether to use convolutional layers instead of feed forward network inside transformer layer
-    ffn_cnn_kernel_size_list: list of int
-        conv kernel size of 2 1d-convs if ffn_type is 1dcnn
-    #aligner parameters
->>>>>>> 1c3f8a26
     in_query_channels: int
         Number of channels in the query network.
     in_key_channels: int

--- conflicted
+++ resolved
@@ -134,22 +134,6 @@
             Relative length of each sentence in the batch
             (e.g, [0.7, 0.9, 1.0]).
         """
-<<<<<<< HEAD
-        with torch.no_grad():
-
-            STFT = self.compute_STFT(wav, lengths)
-            mag = spectral_magnitude(STFT)
-            fbanks = self.compute_fbanks(mag)
-
-            if self.deltas:
-                delta1 = self.compute_deltas(fbanks, lengths)
-                delta2 = self.compute_deltas(delta1, lengths)
-                fbanks = torch.cat([fbanks, delta1, delta2], dim=2)
-
-            if self.context:
-                fbanks = self.context_window(fbanks, lengths)
-
-=======
         STFT = self.compute_STFT(wav)
         mag = spectral_magnitude(STFT)
         fbanks = self.compute_fbanks(mag)
@@ -159,7 +143,6 @@
             fbanks = torch.cat([fbanks, delta1, delta2], dim=2)
         if self.context:
             fbanks = self.context_window(fbanks)
->>>>>>> 73b54603
         return fbanks
 
 
@@ -287,22 +270,6 @@
             Relative length of each sentence in the batch
             (e.g, [0.7, 0.9, 1.0]).
         """
-<<<<<<< HEAD
-        with torch.no_grad():
-            STFT = self.compute_STFT(wav, lengths)
-            mag = spectral_magnitude(STFT)
-            fbanks = self.compute_fbanks(mag)
-            mfccs = self.compute_dct(fbanks)
-
-            if self.deltas:
-                delta1 = self.compute_deltas(mfccs, lengths)
-                delta2 = self.compute_deltas(delta1, lengths)
-                mfccs = torch.cat([mfccs, delta1, delta2], dim=2)
-
-            if self.context:
-                mfccs = self.context_window(mfccs, lengths)
-
-=======
         STFT = self.compute_STFT(wav)
         mag = spectral_magnitude(STFT)
         fbanks = self.compute_fbanks(mag)
@@ -313,5 +280,4 @@
             mfccs = torch.cat([mfccs, delta1, delta2], dim=2)
         if self.context:
             mfccs = self.context_window(mfccs)
->>>>>>> 73b54603
         return mfccs
--- conflicted
+++ resolved
@@ -10,8 +10,6 @@
 import logging
 import functools
 from speechbrain.data_io.data_io import length_to_mask
-from speechbrain.data_io.data_io import append_eos_token
-
 
 
 logger = logging.getLogger(__name__)
@@ -125,115 +123,6 @@
     loss = functools.partial(torch.nn.functional.mse_loss, reduction="none")
     return compute_masked_loss(loss, predictions, targets, length)
 
-<<<<<<< HEAD
-    def __init__(
-        self,
-        cost_type,
-        allow_lab_diff=3,
-        blank_index=None,
-        eos_index=None,
-        append_eos=False,
-        label_smoothing=0.0,
-    ):
-        super().__init__()
-        self.allow_lab_diff = allow_lab_diff
-        self.cost_type = cost_type
-        self.append_eos = append_eos
-        self.label_smoothing = label_smoothing
-        self.eos_index = eos_index
-
-        if cost_type == "nll":
-            self.cost = torch.nn.NLLLoss(reduction="none")
-
-        if cost_type == "error":
-            self.cost = self._compute_error
-
-        if cost_type == "mse":
-            self.cost = nn.MSELoss(reduction="none")
-
-        if cost_type == "l1":
-            self.cost = nn.L1Loss(reduction="none")
-
-        if cost_type == "ctc":
-            if blank_index is None:
-                raise ValueError("Must pass blank index for CTC")
-            self.blank_index = blank_index
-            self.cost = nn.CTCLoss(blank=self.blank_index, zero_infinity=True)
-
-        if cost_type == "transducer":
-            from speechbrain.nnet.transducer.transducer_loss import (
-                TransducerLoss,
-            )
-
-            if blank_index is None:
-                raise ValueError("Must pass blank index for transducer")
-            self.blank_index = blank_index
-            self.cost = TransducerLoss(blank=self.blank_index)
-
-    def forward(self, prediction, target, lengths):
-        """Returns the cost function given predictions and targets.
-
-        Arguments
-        ---------
-        prediction : torch.Tensor
-            tensor containing the posterior probabilities
-        target : torch.Tensor
-            tensor containing the targets
-        lengths : torch.Tensor
-            tensor containing the relative lengths of each sentence
-        """
-        # Computing actual target and prediction lengths
-        pred_len, target_len = self._compute_len(prediction, target, lengths)
-        target = target.to(prediction.device)
-
-        if self.append_eos:
-            target = append_eos_token(
-                target, target_len, eos_index=self.eos_index
-            )
-            target_len = target_len + 1
-
-        # Check on input and label shapes
-        self._check_inp(prediction, target, lengths)
-
-        if self.cost_type == "transducer":
-            target = target.int()
-            loss = self.cost(prediction, target, pred_len, target_len)
-
-        elif self.cost_type == "ctc":
-            target = target.int()
-            prediction = prediction.transpose(0, 1)
-            loss = self.cost(prediction, target, pred_len, target_len)
-
-        else:
-            # Mask to avoid zero-padded time steps from  the total loss
-            mask = length_to_mask(target_len, max_len=target.shape[1])
-
-            if self.cost_type in ["nll", "error"]:
-                prediction = prediction[:, 0 : target.shape[1], :]
-                prediction = prediction.reshape(
-                    prediction.shape[0] * prediction.shape[1],
-                    prediction.shape[2],
-                )
-                target = target.reshape(
-                    target.shape[0] * target.shape[1]
-                ).long()
-                mask = mask.reshape(mask.shape[0] * mask.shape[1])
-
-            if self.cost_type in ["mse", "l1"]:
-                mask = mask.unsqueeze(2).repeat(1, 1, target.shape[2])
-
-            loss = self.cost(prediction, target)
-            if self.label_smoothing > 0:
-                if self.cost_type != "nll":
-                    raise ValueError("label smoothing > 0 is for NLL loss.")
-                loss_reg = -torch.mean(prediction, dim=-1)
-                loss = (
-                    1 - self.label_smoothing
-                ) * loss + self.label_smoothing * loss_reg
-
-            loss = torch.sum(loss * mask) / torch.sum(mask)
-=======
->>>>>>> 7f902290
 
 def classification_error(
     probabilities, targets, length=None, allowed_len_diff=3

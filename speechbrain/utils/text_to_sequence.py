--- conflicted
+++ resolved
@@ -327,21 +327,14 @@
     g2p_model: speechbraininference.text g2p model
     text: string
         the input text
+
     Example
     -------
-<<<<<<< HEAD
     >>> from speechbrain.inference.text import GraphemeToPhoneme
-    >>> g2p_model = GraphemeToPhoneme.from_hparams("speechbrain/soundchoice-g2p")
-    >>> from speechbrain.utils.text_to_sequence import _g2p_keep_punctuations
-    >>> text = "Hi, how are you?"
-    >>> _g2p_keep_punctuations(g2p_model, text)
-=======
-    >>> from speechbrain.pretrained import GraphemeToPhoneme
     >>> g2p_model = GraphemeToPhoneme.from_hparams("speechbrain/soundchoice-g2p") # doctest: +SKIP
     >>> from speechbrain.utils.text_to_sequence import _g2p_keep_punctuations # doctest: +SKIP
     >>> text = "Hi, how are you?" # doctest: +SKIP
     >>> _g2p_keep_punctuations(g2p_model, text) # doctest: +SKIP
->>>>>>> aad89460
     ['HH', 'AY', ',', ' ', 'HH', 'AW', ' ', 'AA', 'R', ' ', 'Y', 'UW', '?']
     """
     # find the words where a "-" or "'" or "." or ":" appears in the middle

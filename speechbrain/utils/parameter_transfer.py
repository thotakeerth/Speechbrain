--- conflicted
+++ resolved
@@ -174,11 +174,8 @@
         self,
         default_source=None,
         internal_ddp_handling=False,
-<<<<<<< HEAD
+        use_auth_token=False,
         local_strategy: LocalStrategy = LocalStrategy.NO_LINK,
-=======
-        use_auth_token=False,
->>>>>>> 57e6ed09
     ):
         """Fetches parameters from known paths with fallback default_source
 
@@ -199,16 +196,13 @@
         internal_ddp_handling : bool
             Whether/not the function should handle DDP i.e. `run_on_main`.
             (Default: False)
-<<<<<<< HEAD
+        use_auth_token : bool (default: False)
+            If true Huggingface's auth_token will be used to load private models from the HuggingFace Hub,
+            default is False because the majority of models are public.
         local_strategy : speechbrain.utils.fetching.LocalStrategy
             The fetching strategy to use, which controls the behavior of remote file
             fetching with regards to symlinking and copying.
             See :func:`speechbrain.utils.fetching.fetch` for further details.
-=======
-        use_auth_token : bool (default: False)
-            If true Huggingface's auth_token will be used to load private models from the HuggingFace Hub,
-            default is False because the majority of models are public.
->>>>>>> 57e6ed09
 
         Returns
         -------
@@ -243,13 +237,12 @@
                 "savedir": self.collect_in,
                 "overwrite": False,
                 "save_filename": save_filename,
-                "use_auth_token": False,
+                "use_auth_token": use_auth_token,
                 "revision": None,
                 "local_strategy": local_strategy,
             }
             if internal_ddp_handling:
                 # path needs to be available only if it is a local source w/o symlink
-<<<<<<< HEAD
                 run_on_main(fetch, kwargs=fetch_kwargs)
 
                 # we need the path; regardless of rank
@@ -258,41 +251,6 @@
                 # main node is the only one calling this, so path is available
                 path = fetch(**fetch_kwargs)
 
-=======
-                run_on_main(
-                    fetch,
-                    kwargs={
-                        "filename": filename,
-                        "source": source,
-                        "overwrite": False,
-                        "save_filename": save_filename,
-                        "use_auth_token": use_auth_token,
-                        "revision": None,
-                    },
-                )
-
-                # we need the path; regardless of rank
-                path = fetch(
-                    filename=filename,
-                    source=source,
-                    savedir=self.collect_in,
-                    overwrite=False,
-                    save_filename=save_filename,
-                    use_auth_token=use_auth_token,
-                    revision=None,
-                )
-            else:
-                # main node is the only one calling this, so path is available
-                path = fetch(
-                    filename=filename,
-                    source=source,
-                    savedir=self.collect_in,
-                    overwrite=False,
-                    save_filename=save_filename,
-                    use_auth_token=use_auth_token,
-                    revision=None,
-                )
->>>>>>> 57e6ed09
             loadable_paths[name] = path
             if isinstance(source, FetchSource):
                 _fetch_from, source = source

"""This library gathers utilities for data io operation.

Authors
 * Mirco Ravanelli 2020
 * Aku Rouhe 2020
 * Samuele Cornell 2020
 * Adel Moumen 2024
 * Pierre Champion 2023
"""

import math
import os
import re
import csv
import shutil
import urllib.request
import collections.abc
import torch
import tqdm
import pathlib
import speechbrain as sb
from numbers import Number
import gzip


def undo_padding(batch, lengths):
    """Produces Python lists given a batch of sentences with
    their corresponding relative lengths.

    Arguments
    ---------
    batch : Tensor
        Batch of sentences gathered in a batch.
    lengths : Tensor
        Relative length of each sentence in the batch.

    Returns
    -------
    as_list : list
        A python list of the corresponding input tensor.

    Example
    -------
    >>> batch=torch.rand([4,100])
    >>> lengths=torch.tensor([0.5,0.6,0.7,1.0])
    >>> snt_list=undo_padding(batch, lengths)
    >>> len(snt_list)
    4
    """
    batch_max_len = batch.shape[1]
    as_list = []
    for seq, seq_length in zip(batch, lengths):
        actual_size = int(torch.round(seq_length * batch_max_len))
        seq_true = seq.narrow(0, 0, actual_size)
        as_list.append(seq_true.tolist())
    return as_list


def get_all_files(
    dirName, match_and=None, match_or=None, exclude_and=None, exclude_or=None
):
    """Returns a list of files found within a folder.

    Different options can be used to restrict the search to some specific
    patterns.

    Arguments
    ---------
    dirName : str
        The directory to search.
    match_and : list
        A list that contains patterns to match. The file is
        returned if it matches all the entries in `match_and`.
    match_or : list
        A list that contains patterns to match. The file is
        returned if it matches one or more of the entries in `match_or`.
    exclude_and : list
        A list that contains patterns to match. The file is
        returned if it matches none of the entries in `exclude_and`.
    exclude_or : list
        A list that contains pattern to match. The file is
        returned if it fails to match one of the entries in `exclude_or`.

    Returns
    -------
    allFiles : list
        The list of files matching the patterns.

    Example
    -------
    >>> get_all_files('tests/samples/RIRs', match_and=['3.wav'])
    ['tests/samples/RIRs/rir3.wav']
    """
    # Match/exclude variable initialization
    match_and_entry = True
    match_or_entry = True
    exclude_or_entry = False
    exclude_and_entry = False

    # Create a list of file and sub directories
    listOfFile = os.listdir(dirName)
    allFiles = list()

    # Iterate over all the entries
    for entry in listOfFile:

        # Create full path
        fullPath = os.path.join(dirName, entry)

        # If entry is a directory then get the list of files in this directory
        if os.path.isdir(fullPath):
            allFiles = allFiles + get_all_files(
                fullPath,
                match_and=match_and,
                match_or=match_or,
                exclude_and=exclude_and,
                exclude_or=exclude_or,
            )
        else:

            # Check match_and case
            if match_and is not None:
                match_and_entry = False
                match_found = 0

                for ele in match_and:
                    if ele in fullPath:
                        match_found = match_found + 1
                if match_found == len(match_and):
                    match_and_entry = True

            # Check match_or case
            if match_or is not None:
                match_or_entry = False
                for ele in match_or:
                    if ele in fullPath:
                        match_or_entry = True
                        break

            # Check exclude_and case
            if exclude_and is not None:
                match_found = 0

                for ele in exclude_and:
                    if ele in fullPath:
                        match_found = match_found + 1
                if match_found == len(exclude_and):
                    exclude_and_entry = True

            # Check exclude_or case
            if exclude_or is not None:
                exclude_or_entry = False
                for ele in exclude_or:
                    if ele in fullPath:
                        exclude_or_entry = True
                        break

            # If needed, append the current file to the output list
            if (
                match_and_entry
                and match_or_entry
                and not (exclude_and_entry)
                and not (exclude_or_entry)
            ):
                allFiles.append(fullPath)

    return allFiles


def get_list_from_csv(csvfile, field, delimiter=",", skipinitialspace=True):
    """Gets a list from the selected field of the input csv file.

    Arguments
    ---------
    csvfile: path
        Path to the csv file.
    field: str
        Field of the csv file used to create the list.
    delimiter: str
        Delimiter of the csv file.
    skipinitialspace: bool
        Set it to true to skip initial spaces in the entries.

    Returns
    -------
    The list of files in the given field of a csv
    """
    lst = []
    with open(csvfile, newline="") as csvf:
        reader = csv.DictReader(
            csvf, delimiter=delimiter, skipinitialspace=skipinitialspace
        )
        for row in reader:
            lst.append(row[field])
    return lst


def split_list(seq, num):
    """Returns a list of splits in the sequence.

    Arguments
    ---------
    seq : iterable
        The input list, to be split.
    num : int
        The number of chunks to produce.

    Returns
    -------
    A list of lists, length num and containing all elements of seq.

    Example
    -------
    >>> split_list([1, 2, 3, 4, 5, 6, 7, 8, 9], 4)
    [[1, 2], [3, 4], [5, 6], [7, 8, 9]]
    """
    # Average length of the chunk
    avg = len(seq) / float(num)
    out = []
    last = 0.0

    # Creating the chunks
    while last < len(seq):
        out.append(seq[int(last) : int(last + avg)])
        last += avg

    return out


def recursive_items(dictionary):
    """Yield each (key, value) of a nested dictionary.

    Arguments
    ---------
    dictionary : dict
        The nested dictionary to list.

    Yields
    ------
    `(key, value)` tuples from the dictionary.

    Example
    -------
    >>> rec_dict={'lev1': {'lev2': {'lev3': 'current_val'}}}
    >>> [item for item in recursive_items(rec_dict)]
    [('lev3', 'current_val')]
    """
    for key, value in dictionary.items():
        if type(value) is dict:
            yield from recursive_items(value)
        else:
            yield (key, value)


def recursive_update(d, u, must_match=False):
    """Similar function to `dict.update`, but for a nested `dict`.

    From: https://stackoverflow.com/a/3233356

    If you have to a nested mapping structure, for example:

        {"a": 1, "b": {"c": 2}}

    Say you want to update the above structure with:

        {"b": {"d": 3}}

    This function will produce:

        {"a": 1, "b": {"c": 2, "d": 3}}

    Instead of:

        {"a": 1, "b": {"d": 3}}

    Arguments
    ---------
    d : dict
        Mapping to be updated.
    u : dict
        Mapping to update with.
    must_match : bool
        Whether to throw an error if the key in `u` does not exist in `d`.

    Example
    -------
    >>> d = {'a': 1, 'b': {'c': 2}}
    >>> recursive_update(d, {'b': {'d': 3}})
    >>> d
    {'a': 1, 'b': {'c': 2, 'd': 3}}
    """
    # TODO: Consider cases where u has branch off k, but d does not.
    # e.g. d = {"a":1}, u = {"a": {"b": 2 }}
    for k, v in u.items():
        if isinstance(v, collections.abc.Mapping) and k in d:
            recursive_update(d.get(k, {}), v)
        elif must_match and k not in d:
            raise KeyError(
                f"Override '{k}' not found in: {[key for key in d.keys()]}"
            )
        else:
            d[k] = v


def download_file(
    source,
    dest,
    unpack=False,
    dest_unpack=None,
    replace_existing=False,
    write_permissions=False,
):
    """Downloads the file from the given source and saves it in the given
    destination path.

     Arguments
    ---------
    source : path or url
        Path of the source file. If the source is an URL, it downloads it from
        the web.
    dest : path
        Destination path.
    unpack : bool
        If True, it unpacks the data in the dest folder.
    dest_unpack: path
        Path where to store the unpacked dataset
    replace_existing : bool
        If True, replaces the existing files.
    write_permissions: bool
        When set to True, all the files in the dest_unpack directory will be granted write permissions.
        This option is active only when unpack=True.
    """
    try:
        # make sure all processing reached here before main process create dest_dir
        sb.utils.distributed.ddp_barrier()
        if sb.utils.distributed.if_main_process():

            class DownloadProgressBar(tqdm.tqdm):
                """DownloadProgressBar class."""

                def update_to(self, b=1, bsize=1, tsize=None):
                    """Needed to support multigpu training."""
                    if tsize is not None:
                        self.total = tsize
                    self.update(b * bsize - self.n)

            # Create the destination directory if it doesn't exist
            dest_dir = pathlib.Path(dest).resolve().parent
            dest_dir.mkdir(parents=True, exist_ok=True)
            if "http" not in source:
                shutil.copyfile(source, dest)

            elif not os.path.isfile(dest) or (
                os.path.isfile(dest) and replace_existing
            ):
                print(f"Downloading {source} to {dest}")
                with DownloadProgressBar(
                    unit="B",
                    unit_scale=True,
                    miniters=1,
                    desc=source.split("/")[-1],
                ) as t:
                    urllib.request.urlretrieve(
                        source, filename=dest, reporthook=t.update_to
                    )
            else:
                print(f"{dest} exists. Skipping download")

            # Unpack if necessary
            if unpack:
                if dest_unpack is None:
                    dest_unpack = os.path.dirname(dest)
                print(f"Extracting {dest} to {dest_unpack}")
                # shutil unpack_archive does not work with tar.gz files
                if (
                    source.endswith(".tar.gz")
                    or source.endswith(".tgz")
                    or source.endswith(".gz")
                ):
                    out = dest.replace(".gz", "")
                    with gzip.open(dest, "rb") as f_in:
                        with open(out, "wb") as f_out:
                            shutil.copyfileobj(f_in, f_out)
                else:
                    shutil.unpack_archive(dest, dest_unpack)
                if write_permissions:
                    set_writing_permissions(dest_unpack)

    finally:
        sb.utils.distributed.ddp_barrier()


def set_writing_permissions(folder_path):
    """
    This function sets user writing permissions to all the files in the given folder.

    Parameters
    ----------
    folder_path : folder
        Folder whose files will be granted write permissions.
    """
    for root, dirs, files in os.walk(folder_path):
        for file_name in files:
            file_path = os.path.join(root, file_name)
            # Set writing permissions (mode 0o666) to the file
            os.chmod(file_path, 0o666)


def pad_right_to(
    tensor, target_shape, mode="constant", value=0,
):
    """
    This function takes a torch tensor of arbitrary shape and pads it to target
    shape by appending values on the right.

    Parameters
    ----------
    tensor : Tensor
        Input tensor whose dimension we need to pad.
    target_shape : (list, tuple)
        Target shape we want for the target tensor its len must be equal to tensor.ndim
    mode : str
        Pad mode, please refer to torch.nn.functional.pad documentation.
    value : float
        Pad value, please refer to torch.nn.functional.pad documentation.

    Returns
    -------
    tensor : Tensor
        Padded tensor.
    valid_vals : list
        List containing proportion for each dimension of original, non-padded values.
    """
    assert len(target_shape) == tensor.ndim
    pads = []  # this contains the abs length of the padding for each dimension.
    valid_vals = []  # this contains the relative lengths for each dimension.
    i = len(target_shape) - 1  # iterating over target_shape ndims
    j = 0
    while i >= 0:
        assert (
            target_shape[i] >= tensor.shape[i]
        ), "Target shape must be >= original shape for every dim"
        pads.extend([0, target_shape[i] - tensor.shape[i]])
        valid_vals.append(tensor.shape[j] / target_shape[j])
        i -= 1
        j += 1

    tensor = torch.nn.functional.pad(tensor, pads, mode=mode, value=value)

    return tensor, valid_vals


def batch_pad_right(tensors: list, mode="constant", value=0):
    """Given a list of torch tensors it batches them together by padding to the right
    on each dimension in order to get same length for all.

    Parameters
    ----------
    tensors : list
        List of tensor we wish to pad together.
    mode : str
        Padding mode see torch.nn.functional.pad documentation.
    value : float
        Padding value see torch.nn.functional.pad documentation.

    Returns
    -------
    tensor : Tensor
        Padded tensor.
    valid_vals : list
        List containing proportion for each dimension of original, non-padded values.

    """
    if not len(tensors):
        raise IndexError("Tensors list must not be empty")

    if len(tensors) == 1:
        # if there is only one tensor in the batch we simply unsqueeze it.
        return tensors[0].unsqueeze(0), torch.tensor([1.0])

    if not (
        all(
            [tensors[i].ndim == tensors[0].ndim for i in range(1, len(tensors))]
        )
    ):
        raise IndexError("All tensors must have same number of dimensions")

    # FIXME we limit the support here: we allow padding of only the first dimension
    # need to remove this when feat extraction is updated to handle multichannel.
    max_shape = []
    for dim in range(tensors[0].ndim):
        if dim != 0:
            if not all(
                [x.shape[dim] == tensors[0].shape[dim] for x in tensors[1:]]
            ):
                raise EnvironmentError(
                    "Tensors should have same dimensions except for the first one"
                )
        max_shape.append(max([x.shape[dim] for x in tensors]))

    batched = []
    valid = []
    for t in tensors:
        # for each tensor we apply pad_right_to
        padded, valid_percent = pad_right_to(
            t, max_shape, mode=mode, value=value
        )
        batched.append(padded)
        valid.append(valid_percent[0])

    batched = torch.stack(batched)

    return batched, torch.tensor(valid)


def split_by_whitespace(text):
    """A very basic functional version of str.split"""
    return text.split()


def recursive_to(data, *args, **kwargs):
    """Moves data to device, or other type, and handles containers.

    Very similar to torch.utils.data._utils.pin_memory.pin_memory,
    but applies .to() instead.
    """
    if isinstance(data, torch.Tensor):
        return data.to(*args, **kwargs)
    elif isinstance(data, collections.abc.Mapping):
        return {
            k: recursive_to(sample, *args, **kwargs)
            for k, sample in data.items()
        }
    elif isinstance(data, tuple) and hasattr(data, "_fields"):  # namedtuple
        return type(data)(
            *(recursive_to(sample, *args, **kwargs) for sample in data)
        )
    elif isinstance(data, collections.abc.Sequence):
        return [recursive_to(sample, *args, **kwargs) for sample in data]
    elif hasattr(data, "to"):
        return data.to(*args, **kwargs)
    # What should be done with unknown data?
    # For now, just return as they are
    else:
        return data


np_str_obj_array_pattern = re.compile(r"[SaUO]")


def mod_default_collate(batch):
    """Makes a tensor from list of batch values.

    Note that this doesn't need to zip(*) values together
    as PaddedBatch connects them already (by key).

    Here the idea is not to error out.

    This is modified from:
    https://github.com/pytorch/pytorch/blob/c0deb231db76dbea8a9d326401417f7d1ce96ed5/torch/utils/data/_utils/collate.py#L42
    """
    elem = batch[0]
    elem_type = type(elem)
    if isinstance(elem, torch.Tensor):
        out = None
        try:
            if torch.utils.data.get_worker_info() is not None:
                # If we're in a background process, concatenate directly into a
                # shared memory tensor to avoid an extra copy
                numel = sum([x.numel() for x in batch])
                storage = elem.storage()._new_shared(numel)
                out = elem.new(storage)
            return torch.stack(batch, 0, out=out)
        except RuntimeError:  # Unequal size:
            return batch
    elif (
        elem_type.__module__ == "numpy"
        and elem_type.__name__ != "str_"
        and elem_type.__name__ != "string_"
    ):
        try:
            if (
                elem_type.__name__ == "ndarray"
                or elem_type.__name__ == "memmap"
            ):
                # array of string classes and object
                if np_str_obj_array_pattern.search(elem.dtype.str) is not None:
                    return batch
                return mod_default_collate([torch.as_tensor(b) for b in batch])
            elif elem.shape == ():  # scalars
                return torch.as_tensor(batch)
        except RuntimeError:  # Unequal size
            return batch
    elif isinstance(elem, float):
        return torch.tensor(batch, dtype=torch.float64)
    elif isinstance(elem, int):
        return torch.tensor(batch)
    else:
        return batch


def split_path(path):
    """Splits a path to source and filename

    This also handles URLs and Huggingface hub paths, in addition to
    regular paths.

    Arguments
    ---------
    path : str or FetchSource

    Returns
    -------
    str
        Source
    str
        Filename
    """

    def split(src):
        """Core function to split path.
        """
        if "/" in src:
            return src.rsplit("/", maxsplit=1)
        else:
            # Interpret as path to file in current directory.
            return "./", src

    if isinstance(path, sb.utils.fetching.FetchSource):
        fetch_from, fetch_path = path
        source, filename = split(fetch_path)
        return sb.utils.fetching.FetchSource(fetch_from, source), filename
    else:
        return split(path)


def scalarize(value):
    """Converts a namedtuple or dictionary containing tensors
    to their scalar value

    Arguments
    ---------
    value: dict or namedtuple
        a dictionary or named tuple of tensors

    Returns
    -------
    result: dict
        a result dictionary
    """
    if hasattr(value, "_asdict"):
        value_dict = value._asdict()
    else:
        value_dict = value
    return {key: item_value.item() for key, item_value in value_dict.items()}


def unsqueeze_as(x, target):
    """Reshape the tensor to be of a shape compatible with the target
    tensor, only valid if x.dim() <= y.dim()

    Arguments
    ---------
    x: Tensor
        the original tensor
    target: Tensor
        the tensor whose shape

    Returns
    -------
    result: Tensor
        a view of tensor x reshaped to a shape compatible with y
    """
    return x.view(x.shape + (1,) * (target.dim() - x.dim()))


def pad_divisible(tensor, length=None, factor=2, len_dim=1, pad_value=0):
    """Adds extra padding to the specified dimension of a tensor to make
    it divisible  by the specified factor. This is useful when passing
    variable-length sequences to downsampling UNets or other similar
    architectures in which inputs are expected to be divisible by the
    downsampling factor

    Arguments
    ---------
    tensor: Tensor
        the tensor to be padded, of arbitrary dimension

    length: Tensor
        a 1-D tensor of relative lengths

    factor: int
        the divisibility factor

    len_dim: int
        the index of the dimension used as the length

    pad_value: int
        the value with which outputs will be padded

    Returns
    -------
    tensor_padded: Tensor
        the tensor, with additional padding if required

<<<<<<< HEAD
    length: Tensor
        the adjsted length tensor, if provided
=======
    length: torch.Tensor
        the adjusted length tensor, if provided
>>>>>>> 2e18d87f

    Example
    -------
    >>> x = torch.tensor([[1, 2, 3, 4],
    ...                   [5, 6, 0, 0]])
    >>> lens = torch.tensor([1., .5])
    >>> x_pad, lens_pad = pad_divisible(x, length=lens, factor=5)
    >>> x_pad
    tensor([[1, 2, 3, 4, 0],
            [5, 6, 0, 0, 0]])
    >>> lens_pad
    tensor([0.8000, 0.4000])
    """
    time_dim = tensor.size(len_dim)

    desired_time_dim = time_dim
    gap = time_dim % factor
    if gap > 0:
        desired_time_dim += factor - gap

    new_shape = list(tensor.shape)
    new_shape[len_dim] = desired_time_dim

    tensor_padded, _ = pad_right_to(tensor, new_shape, value=pad_value,)

    # Adjust lengths to the new dimension, post-padding
    if length is not None:
        length = length * (time_dim / desired_time_dim)

    return tensor_padded, length


def trim_to_shape(tensor, shape):
    """Trims the specified tensor to match the specified shape

    Arguments
    ---------
    tensor: Tensor
        a tensor
    shape: enumerable
        the desired shape

    Returns
    -------
    tensor: Tensor
        the trimmed tensor
    """
    for dim, size in enumerate(shape):
        tensor = tensor.narrow(dim, 0, size)
    return tensor


def trim_as(tensor, other):
    """Trims the specified tensor to match the shape of another
    tensor (at most)

    Arguments
    ---------
    tensor: Tensor:
        a tensor
    other: Tensor
        the tensor whose shape to match

    Returns
    -------
    tensor: Tensor
        the trimmed tensor
    """
    return trim_to_shape(tensor, other.shape)


def match_shape(tensor, other):
    """A swiss-army-knife helper function to match the shape of a tensor to
    match that of another tensor - useful for masks, etc.

    Arguments
    ---------
    tensor: Tensor:
        a tensor
    other: Tensor
        the tensor whose shape to match

    Returns
    -------
    tensor: Tensor
        the tensor with matching shape
    """
    result = unsqueeze_as(tensor, other)
    result = result.expand_as(other)
    result = trim_as(result, other)
    return result


def batch_shuffle(items, batch_size):
    """Shuffles batches of fixed size within a sequence

    Arguments
    ---------
    items: sequence
        a tensor or an indexable sequence, such as a list
    batch_size: int
        the batch size

    Returns
    -------
    items: sequence
        the original items. If a tensor was passed, a tensor
        will be returned. Otherwise, it will return a list
    """
    batch_count = math.floor(len(items) / batch_size)
    batches = torch.randperm(batch_count)
    batch_idx = (
        batches.unsqueeze(-1).expand(batch_count, batch_size) * batch_size
    )
    batch_offset = torch.arange(batch_size).unsqueeze(0)
    batch_idx += batch_offset
    tail = torch.arange(batch_count * batch_size, len(items))
    batch_idx = torch.concat((batch_idx.flatten(), tail))
    if torch.is_tensor(items):
        result = items[batch_idx]
    else:
        result = [items[idx] for idx in batch_idx]
    return result


def concat_padded_features(
    feats, lens, dim=1, feats_slice_start=None, feats_slice_end=None
):
    """Concatenates multiple padded feature tensors into a single
    padded tensor in a vectorized manner without including the
    padding in the final tensor, adding padding only at the end.
    The function supports optional relative sicing of the tensors.

    One possible use case is to concatenate batches of spectrograms
    or audio.

    Arguments
    ---------
    feats: list
<<<<<<< HEAD
        a list of padded tesnors
=======
        a list of padded tensors

>>>>>>> 2e18d87f
    lens: list
        a list of length tensors
    dim: int
        The dimension on which to perform concatenation
    feats_slice_start: list
        offsets, relative to the beginning of the sequence, for each
        of the tensors being concatenated. This is useful if only
        a subsequence of some slices is included
    feats_slice_end: list
        offsets, relative to the end of the sequence, for each
        of the tensors being concatenated. This is useful if only
        a subsequence of some slices is included

    Returns
    -------
    out: Tensor
        a concatenated tensor
    """
    first_item = feats[0]
    item_lengths = torch.tensor([item.size(dim) for item in feats]).to(
        first_item.device
    )
    lens = torch.concat([len_rel.unsqueeze(0) for len_rel in lens])
    lens_abs = (lens * item_lengths.unsqueeze(-1)).int()

    feats_slice_start = _offset_to_tensor(feats_slice_start, lens_abs)
    feats_slice_end = _offset_to_tensor(feats_slice_end, lens_abs)

    out_start, out_end = _lens_to_boundaries(
        lens_abs, feats_slice_start, feats_slice_end, cumulative=True
    )
    in_start, in_end = _lens_to_boundaries(
        lens_abs, feats_slice_start, feats_slice_end, cumulative=False
    )
    total_length = out_end.max().int().item()

    out_shape = list(first_item.shape)
    out_shape[dim] = total_length
    out = torch.zeros(out_shape).to(first_item.device)
    for item, item_in_start, item_in_end, item_out_start, item_out_end in zip(
        feats, in_start, in_end, out_start, out_end
    ):
        in_mask = _boundaries_to_mask(item, item_in_start, item_in_end, dim)
        out_mask = _boundaries_to_mask(out, item_out_start, item_out_end, dim)
        out[out_mask] = item[in_mask]

    out_lens = out_end[-1, :].float() / total_length

    return out, out_lens


def _offset_to_tensor(offset, lengths):
    """Converts a variety of offset representations to a component x batch tensor,
    used by concat_padded_features. offset can be a tensor, a list of tensors (where
    each element is a tensor of relative offsets similar to lengths), a list of floats
    (in which case all batch elements are presumed to have the same offset)

    Arguments
    ---------
    offset: list|Tensor
        a list or tensor of offsets
    lengths: Tensor
        a length tensor

    Returns
    -------
    result: Tensor
        a tensor of offsets
    """
    if offset is None:
        result = None
    elif torch.is_tensor(offset):
        result = offset
    elif isinstance(offset, Number):
        result = torch.ones_like(lengths) * offset
    elif isinstance(offset, list):
        if isinstance(offset[0], Number):
            result = torch.tensor(offset).unsqueeze(-1).to(lengths.device)
        else:
            result = torch.concat([item.unsqueeze(0) for item in offset])
    else:
        raise ValueError(
            "The offset must be a number, a tensor or a list of tensors"
        )
    return result


def _lens_to_boundaries(
    lengths, slice_start=None, slice_end=None, cumulative=True
):
    """Converts a tensor of lengths to a tensor of start and end
    boundaries, used for concat_padded_features

    Arguments
    ---------
    lengths: Tensor
        a (component x batch) tensor of absolute lengths
    slice_start: Tensor
        a (component x batch) tensor of relative start offsets
    slice_end: Tensor
        a (component x batch) tensor of relative end offsets
<<<<<<< HEAD
=======

>>>>>>> 2e18d87f
    cumulative: True
        if true, the start of a given component is assumed to
        be at the end of the previous component.
        if false, all components start at the beginning of the
        length dimension

    Returns
    -------
    start: Tensor
        the starting boundary
    end: Tensor
        the ending boundary
    """
    batch_size = lengths.size(-1)
    batch_padding = torch.zeros((1, batch_size)).int().to(lengths.device)

    if slice_start is None:
        start_offset = torch.tensor(0).to(lengths.device)
    else:
        start_offset = (lengths * slice_start).floor().int()

    if slice_end is None:
        end_offset = torch.tensor(0).to(lengths.device)
    else:
        end_offset = (lengths * slice_end).floor().int()

    if cumulative:
        effective_lengths = lengths - start_offset - end_offset
        effective_lengths_zpad = torch.concat(
            [batch_padding, effective_lengths], dim=0
        )

        start = effective_lengths_zpad.cumsum(dim=0)[:-1, :]
    else:
        start = torch.zeros(*lengths.shape).to(lengths.device)
    start += start_offset
    end = start + lengths - end_offset
    return start, end


def _boundaries_to_mask(target, start, end, len_dim=1):
    """For a given features tensor and tensors of start and end indexes,
    computes the corresponding Boolean mask

    Arguments
    ---------
    target: Tensor
        the target tensor
    start: Tensor
        the tensor indicating the starting positions along the length
        dimension within each batch
    end: Tensor
        the tensor indicating the final positions within each batch
    len_dim: int
        the dimension used as the length

    Returns
    -------
    mask: Tensor
        a Boolean mask of the same shape as target
    """
    out_range = length_range(target, len_dim)
    feats_dim = target.dim()
    item_start = unsqueeze_1d(start, feats_dim, 0)
    item_end = unsqueeze_1d(end, feats_dim, 0)
    mask = (item_start <= out_range) & (out_range < item_end)
    return mask


def unsqueeze_1d(value, dim, value_dim):
    """Unsqueezes a 1-D tensor to the specified number of
    dimension preserving one dimension and creating "dummy" dimensions
    elsewhere

    Arguments
    ---------
    value: Tensor
        A 1-D tensor
    dim: int
        the number of dimension
    value_dim: int
        the dimension that the value tensor represents

    Returns
    -------
    result: Tensor
        a dim-dimensional tensor
    """
    unsqueeze_dim = [None] * dim
    unsqueeze_dim[value_dim] = ...
    return value[unsqueeze_dim]


def length_range(feats, len_dim):
    """Creates a tensor with a range in a single dimension to one matching the shape
    of a its tensor

    Arguments
    ---------
    feats: Tensor
        a features tensor of arbitrary shape
    len_dim: Tensor
        the dimension used as length

    Returns
    -------
    result: Tensor
        a tensor matching the shape of feats with an 0 to max-length range along
        the length dimension repeated across other dimensions
    """
    max_len = feats.size(len_dim)
    feats_range = torch.arange(max_len).to(feats.device)
    out = unsqueeze_1d(feats_range, feats.dim(), len_dim)
    repeat_dim = [
        feats_size // out_size
        for feats_size, out_size in zip(feats.shape, out.shape)
    ]
    return out.repeat(*repeat_dim)


def non_batch_dims(sample):
    """Returns all dimensions of the specified tensor
    except the batch dimension

    Arguments
    ---------
    sample: Tensor
        an arbitrary tensor

    Returns
    -------
    dims: list
        a list of dimensions
    """
    return list(range(1, sample.dim()))


def masked_mean(sample, mask=None):
    """A metric function that computes the mean of each sample, excluding
    padding

    Arguments
    ---------
    sample: Tensor
        a tensor of spectrograms
    mask: Tensor
        a length mask

    Returns
    -------
    result: Tensor
        a tensor fo means
    """
    if mask is None:
        mask = torch.ones_like(sample).bool()
    dims = non_batch_dims(sample)
    return (sample * mask).sum(dim=dims) / mask.expand_as(sample).sum(dim=dims)


def masked_std(sample, mask=None):
    """A metric function that computes the standard deviation of each
    sample, excluding padding

    Arguments
    ---------
    sample: Tensor
        a tensor of spectrograms
    mask: Tensor
        a length mask

    Returns
    -------
    result: Tensor
        a tensor fo means
    """
    if mask is None:
        mask = torch.ones_like(sample).bool()
    dims = non_batch_dims(sample)
    mean = unsqueeze_as(masked_mean(sample, mask), sample)
    diff_sq = ((sample - mean) * mask) ** 2
    return (
        diff_sq.sum(dim=dims) / (mask.expand_as(diff_sq).sum(dim=dims) - 1)
    ).sqrt()


def masked_min(sample, mask=None):
    """A metric function that computes the minimum of each sample

    Arguments
    ---------
    sample: Tensor
        a tensor of spectrograms
    mask: Tensor
        a length mask

    Returns
    -------
    result: Tensor
        a tensor fo means
    """
    if mask is None:
        mask = torch.ones_like(sample).bool()
    dims = non_batch_dims(sample)
    return sample.masked_fill(~mask.bool(), torch.inf).amin(dim=dims)


def masked_max(sample, mask=None):
    """A metric function that computes the minimum of each sample

    Arguments
    ---------
    sample: Tensor
        a tensor of spectrograms
    mask: Tensor
        a length mask

    Returns
    -------
    result: Tensor
        a tensor fo means
    """
    if mask is None:
        mask = torch.ones_like(sample).bool()
    dims = non_batch_dims(sample)
    return sample.masked_fill(~mask.bool(), -torch.inf).amax(dim=dims)


def dist_stats(sample, mask=None):
    """Returns standard distribution statistics (mean, std, min, max)

    Arguments
    ---------
    sample: Tensor
        a tensor of spectrograms
    mask: Tensor
        a length mask

    Returns
    -------
    result: Tensor
        a tensor fo means
    """
    return {
        "mean": masked_mean(sample, mask),
        "std": masked_std(sample, mask),
        "min": masked_min(sample, mask),
        "max": masked_max(sample, mask),
    }


def dict_value_combinations(values):
    """Returns all possible key-value combinations from
    the given dictionary

    Arguments
    ---------
    values: dict
        A dictionary with lists of values as values
        Example:
        {
            "digit": [1,2,3],
            "speaker": [10, 20]
        }

    Returns
    -------
    result: list
        a list of dictionaries in which each dictionary
        is a possible permutations
    """
    return [
        item
        for item in dict_value_combinations_gen(values, values.keys())
        if len(item) == len(values)
    ]


def dict_value_combinations_gen(values, keys):
    """Returns a generation of permutations of the specified
    values dictionary

    Arguments
    ---------
    values: dict
        A dictionary with lists of values as values
        Example:
        {
            "digit": [1,2,3],
            "speaker": [10, 20]
        }
    keys: list
        the keys to consider

    Returns
    -------
    result: generator
        a generator of dictionaries in which each dictionary
        is a possible permutation
    """
    if not keys:
        return
    key, *rest = keys
    key_values = values[key]
    for value in key_values:
        curr = {key: value}
        for sub in dict_value_combinations_gen(values, rest):
            item = dict(curr)
            item.update(sub)
            yield item
        else:
            yield curr<|MERGE_RESOLUTION|>--- conflicted
+++ resolved
@@ -702,14 +702,8 @@
     -------
     tensor_padded: Tensor
         the tensor, with additional padding if required
-
-<<<<<<< HEAD
     length: Tensor
-        the adjsted length tensor, if provided
-=======
-    length: torch.Tensor
         the adjusted length tensor, if provided
->>>>>>> 2e18d87f
 
     Example
     -------
@@ -849,12 +843,7 @@
     Arguments
     ---------
     feats: list
-<<<<<<< HEAD
-        a list of padded tesnors
-=======
         a list of padded tensors
-
->>>>>>> 2e18d87f
     lens: list
         a list of length tensors
     dim: int
@@ -956,10 +945,6 @@
         a (component x batch) tensor of relative start offsets
     slice_end: Tensor
         a (component x batch) tensor of relative end offsets
-<<<<<<< HEAD
-=======
-
->>>>>>> 2e18d87f
     cumulative: True
         if true, the start of a given component is assumed to
         be at the end of the previous component.

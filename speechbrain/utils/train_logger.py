"""Loggers for experiment monitoring.

Authors
 * Peter Plantinga 2020
 * Jarod Duret 2023
"""
import logging
import torch
import os
from speechbrain.utils.distributed import main_process_only, if_main_process

logger = logging.getLogger(__name__)


class TrainLogger:
    """Abstract class defining an interface for training loggers."""

    def log_stats(
        self,
        stats_meta,
        train_stats=None,
        valid_stats=None,
        test_stats=None,
        verbose=False,
    ):
        """Log the stats for one epoch.

        Arguments
        ---------
        stats_meta : dict of str:scalar pairs
            Meta information about the stats (e.g., epoch, learning-rate, etc.).
        train_stats : dict of str:list pairs
            Each loss type is represented with a str : list pair including
            all the values for the training pass.
        valid_stats : dict of str:list pairs
            Each loss type is represented with a str : list pair including
            all the values for the validation pass.
        test_stats : dict of str:list pairs
            Each loss type is represented with a str : list pair including
            all the values for the test pass.
        verbose : bool
            Whether to also put logging information to the standard logger.
        """
        raise NotImplementedError


class FileTrainLogger(TrainLogger):
    """Text logger of training information.

    Arguments
    ---------
    save_file : str
        The file to use for logging train information.
    precision : int
        Number of decimal places to display. Default 2, example: 1.35e-5.
    summary_fns : dict of str:function pairs
        Each summary function should take a list produced as output
        from a training/validation pass and summarize it to a single scalar.
    """

    def __init__(self, save_file, precision=2):
        self.save_file = save_file
        self.precision = precision

    def _item_to_string(self, key, value, dataset=None):
        """Convert one item to string, handling floats"""
        if isinstance(value, float) and 1.0 < value < 100.0:
            value = f"{value:.{self.precision}f}"
        elif isinstance(value, float):
            value = f"{value:.{self.precision}e}"
        if dataset is not None:
            key = f"{dataset} {key}"
        return f"{key}: {value}"

    def _stats_to_string(self, stats, dataset=None):
        """Convert all stats to a single string summary"""
        return ", ".join(
            [self._item_to_string(k, v, dataset) for k, v in stats.items()]
        )

    @main_process_only
    def log_stats(
        self,
        stats_meta,
        train_stats=None,
        valid_stats=None,
        test_stats=None,
        verbose=True,
    ):
        """See TrainLogger.log_stats()"""
        string_summary = self._stats_to_string(stats_meta)
        for dataset, stats in [
            ("train", train_stats),
            ("valid", valid_stats),
            ("test", test_stats),
        ]:
            if stats is not None:
                string_summary += " - " + self._stats_to_string(stats, dataset)

        with open(self.save_file, "a") as fout:
            print(string_summary, file=fout)
        if verbose:
            logger.info(string_summary)


class TensorboardLogger(TrainLogger):
    """Logs training information in the format required by Tensorboard.

    Arguments
    ---------
    save_dir : str
        A directory for storing all the relevant logs.

    Raises
    ------
    ImportError if Tensorboard is not installed.
    """

    def __init__(self, save_dir):
        self.save_dir = save_dir

        # Raises ImportError if TensorBoard is not installed
        from torch.utils.tensorboard import SummaryWriter

        # Initialize writer only on main
        self.writer = None
        if if_main_process():
            self.writer = SummaryWriter(self.save_dir)
        self.global_step = {"train": {}, "valid": {}, "test": {}, "meta": 0}

    @main_process_only
    def log_stats(
        self,
        stats_meta,
        train_stats=None,
        valid_stats=None,
        test_stats=None,
        verbose=False,
    ):
        """See TrainLogger.log_stats()"""
        self.global_step["meta"] += 1
        for name, value in stats_meta.items():
            self.writer.add_scalar(name, value, self.global_step["meta"])

        for dataset, stats in [
            ("train", train_stats),
            ("valid", valid_stats),
            ("test", test_stats),
        ]:
            if stats is None:
                continue
            for stat, value_list in stats.items():
                if stat not in self.global_step[dataset]:
                    self.global_step[dataset][stat] = 0
                tag = f"{stat}/{dataset}"

                # Both single value (per Epoch) and list (Per batch) logging is supported
                if isinstance(value_list, list):
                    for value in value_list:
                        new_global_step = self.global_step[dataset][stat] + 1
                        self.writer.add_scalar(tag, value, new_global_step)
                        self.global_step[dataset][stat] = new_global_step
                else:
                    value = value_list
                    new_global_step = self.global_step[dataset][stat] + 1
                    self.writer.add_scalar(tag, value, new_global_step)
                    self.global_step[dataset][stat] = new_global_step

    @main_process_only
    def log_audio(self, name, value, sample_rate):
        """Add audio signal in the logs."""
        self.writer.add_audio(
            name, value, self.global_step["meta"], sample_rate=sample_rate
        )

    @main_process_only
    def log_figure(self, name, value):
        """Add a figure in the logs."""
        fig = plot_spectrogram(value)
        if fig is not None:
            self.writer.add_figure(name, fig, self.global_step["meta"])


class WandBLogger(TrainLogger):
    """
    Logger for WandB (Weights & Biases). This logger is designed to be used in the same way as TrainLogger
    and supports handling nested dictionaries as well.

    Arguments
    ---------
    initializer: callable
        A callable function that initializes the WandB run.
        For more information on the parameters that can be passed to the initializer, refer to
        the documentation: https://docs.wandb.ai/ref/python/init
    *args: tuple
        Positional arguments to be passed to the initializer function.
    **kwargs: dict
        Keyword arguments to be passed to the initializer function.

    Example
    -------
    To initialize the logger, use the following pattern in hparams.yaml:

    ```
    train_logger: !new:speechbrain.utils.train_logger.WandBLogger
        initializer: !name:wandb.init
            entity: speechbrain
            project: sb_project
            name: sb_run
            reinit: True
            resume: False
            dir: !ref <output_folder>/wandb
    ```

    NOTE
    ----
    If there is an issue with the WandB Logger initialization, it raises an exception.
    """

    def __init__(self, initializer, *args, **kwargs):
        try:
<<<<<<< HEAD
            self.run = initializer(*args, **kwargs)
=======
            yaml_file = kwargs.pop("yaml_config")
            with open(yaml_file, "r") as yaml_stream:
                # Read yaml with ruamel to ignore bangs
                config_dict = ruamel.yaml.YAML().load(yaml_stream)

            # Run initializer only on main
            self.run = None
            if if_main_process():
                self.run = kwargs.pop("initializer", None)(
                    *args, **kwargs, config=config_dict
                )
>>>>>>> 0e8b81e5
        except Exception as e:
            raise e("There was an issue with the WandB Logger initialization")

    @main_process_only
    def log_stats(
        self,
        stats_meta,
        train_stats=None,
        valid_stats=None,
        test_stats=None,
        verbose=False,
    ):
        """See TrainLogger.log_stats()"""

        logs = {}
        for dataset, stats in [
            ("train", train_stats),
            ("valid", valid_stats),
            ("test", test_stats),
        ]:
            if stats is None:
                continue
            logs[dataset] = stats

        step = stats_meta.get("epoch", None)
        if step is not None:  # Useful for continuing runs that crashed
            self.run.log({**logs, **stats_meta}, step=step)
        else:
            self.run.log({**logs, **stats_meta})


def _get_image_saver():
    """Returns the TorchVision image saver, if available
    or None if it is not - optional dependency"""
    try:
        import torchvision

        return torchvision.utils.save_image
    except ImportError:
        logger.warning("torchvision is not available - cannot save figures")
        return None


class ProgressSampleLogger:
    """A logger that outputs samples during training progress, used primarily in speech synthesis but customizable, reusable and applicable to any other generative task

    Natively, this logger supports images and raw PyTorch output.
    Other custom formats can be added as needed.

    Example:

    In hparams.yaml
    progress_sample_logger: !new:speechbrain.utils.progress_samples.ProgressSampleLogger
        output_path: output/samples
        progress_batch_sample_size: 3
        format_defs:
            foo:
                extension: bar
                saver: !speechbrain.dataio.mystuff.save_my_format
                kwargs:
                    baz: qux
        formats:
            foobar: foo



    In the brain:

    Run the following to "remember" a sample (e.g. from compute_objectives)

    self.hparams.progress_sample_logger.remember(
        target=spectrogram_target,
        output=spectrogram_output,
        alignments=alignments_output,
        my_output=
        raw_batch={
            "inputs": inputs,
            "spectrogram_target": spectrogram_target,
            "spectrogram_output": spectrorgram_outputu,
            "alignments": alignments_output
        }
    )

    Run the following at the end of the epoch (e.g. from on_stage_end)
    self.progress_sample_logger.save(epoch)



    Arguments
    ---------
    output_path: str
        the filesystem path to which samples will be saved
    formats: dict
        a dictionary with format identifiers as keys and dictionaries with
        handler callables and extensions as values. The signature of the handler
        should be similar to torch.save

        Example:
        {
            "myformat": {
                "extension": "myf",
                "saver": somemodule.save_my_format
            }
        }
    batch_sample_size: int
        The number of items to retrieve when extracting a batch sample
    """

    _DEFAULT_FORMAT_DEFS = {
        "raw": {"extension": "pth", "saver": torch.save, "kwargs": {}},
        "image": {
            "extension": "png",
            "saver": _get_image_saver(),
            "kwargs": {},
        },
    }
    DEFAULT_FORMAT = "image"

    def __init__(
        self, output_path, formats=None, format_defs=None, batch_sample_size=1
    ):
        self.progress_samples = {}
        self.formats = formats or {}
        self.format_defs = dict(self._DEFAULT_FORMAT_DEFS)
        if format_defs is not None:
            self.format_defs.update(format_defs)
        self.batch_sample_size = batch_sample_size
        self.output_path = output_path

    def reset(self):
        """Initializes the collection of progress samples"""
        self.progress_samples = {}

    def remember(self, **kwargs):
        """Updates the internal dictionary of snapshots with the provided
        values

        Arguments
        ---------
        kwargs: dict
            the parameters to be saved with
        """
        self.progress_samples.update(
            {key: detach(value) for key, value in kwargs.items()}
        )

    def get_batch_sample(self, value):
        """Obtains a sample of a batch for saving. This can be useful to
        monitor raw data (both samples and predictions) over the course
        of training

        Arguments
        ---------
        value: dict|torch.Tensor|list
            the raw values from the batch

        Returns
        -------
        result: object
            the same type of object as the provided value
        """
        if isinstance(value, dict):
            result = {
                key: self.get_batch_sample(item_value)
                for key, item_value in value.items()
            }
        elif isinstance(value, (torch.Tensor, list)):
            result = value[: self.batch_sample_size]
        else:
            result = value
        return result

    def save(self, epoch):
        """Saves all items previously saved with remember() calls

        Arguments
        ---------
        epoch: int
            The epoch number
        """
        for key, data in self.progress_samples.items():
            self.save_item(key, data, epoch)

    @main_process_only
    def save_item(self, key, data, epoch):
        """Saves a single sample item

        Arguments
        ---------
        key: str
            the key/identifier of the item
        data: torch.Tensor
            the  data to save
        epoch: int
            the epoch number (used in file path calculations)
        """
        target_path = os.path.join(self.output_path, str(epoch))
        if not os.path.exists(target_path):
            os.makedirs(target_path)
        format = self.formats.get(key, self.DEFAULT_FORMAT)
        format_def = self.format_defs.get(format)
        if format_def is None:
            raise ValueError("Unsupported format {format}")
        file_name = f"{key}.{format_def['extension']}"
        effective_file_name = os.path.join(target_path, file_name)
        saver = format_def.get("saver")
        if saver is not None:
            saver(data, effective_file_name, **format_def["kwargs"])


def plot_spectrogram(spectrogram, ap=None, fig_size=(16, 10), output_fig=False):
    """Returns the matplotlib sprctrogram if available
    or None if it is not - optional dependency"""
    try:
        import matplotlib

        matplotlib.use("Agg")
        import matplotlib.pyplot as plt

    except ImportError:
        logger.warning("matplotlib is not available - cannot log figures")
        return None

    spectrogram = spectrogram.detach().cpu().numpy().squeeze()
    fig = plt.figure(figsize=fig_size)
    plt.imshow(spectrogram, aspect="auto", origin="lower")
    plt.colorbar()
    plt.tight_layout()
    if not output_fig:
        plt.close()
    return fig


def detach(value):
    """Detaches the specified object from the graph, which can be a
    single tensor or a dictionary of tensors. Dictionaries of tensors are
    converted recursively

    Arguments
    ---------
    value: torch.Tensor|dict
        a tensor or a dictionary of tensors

    Returns
    -------
    result: torch.Tensor|dict
        a tensor of dictionary of tensors
    """
    if isinstance(value, torch.Tensor):
        result = value.detach().cpu()
    elif isinstance(value, dict):
        result = {key: detach(item_value) for key, item_value in value.items()}
    else:
        result = value
    return result<|MERGE_RESOLUTION|>--- conflicted
+++ resolved
@@ -219,21 +219,9 @@
 
     def __init__(self, initializer, *args, **kwargs):
         try:
-<<<<<<< HEAD
-            self.run = initializer(*args, **kwargs)
-=======
-            yaml_file = kwargs.pop("yaml_config")
-            with open(yaml_file, "r") as yaml_stream:
-                # Read yaml with ruamel to ignore bangs
-                config_dict = ruamel.yaml.YAML().load(yaml_stream)
-
-            # Run initializer only on main
             self.run = None
             if if_main_process():
-                self.run = kwargs.pop("initializer", None)(
-                    *args, **kwargs, config=config_dict
-                )
->>>>>>> 0e8b81e5
+                self.run = initializer(*args, **kwargs)
         except Exception as e:
             raise e("There was an issue with the WandB Logger initialization")
 

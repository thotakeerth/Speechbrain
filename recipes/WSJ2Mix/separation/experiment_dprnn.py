--- conflicted
+++ resolved
@@ -21,73 +21,8 @@
 import torch.nn.functional as F
 import itertools as it
 
-<<<<<<< HEAD
+
 logger = logging.getLogger(__name__)
-=======
-# from torch.optim.lr_scheduler import ReduceLROnPlateau
-
-
-# from speechbrain.processing.signal_processing import overlap_and_add
-
-experiment_dir = os.path.dirname(os.path.realpath(__file__))
-
-# params_file = os.path.join(experiment_dir, "hyperparameters/rim.yaml")
-params_file, overrides = sb.core.parse_arguments(sys.argv[1:])
-
-with open(params_file) as fin:
-    params = sb.yaml.load_extended_yaml(fin)
-
-# this points to the folder to which we will save the wsj0-mix dataset
-data_save_dir = params.wsj0mixpath
-
-# if the dataset is not present, we create the dataset
-if not os.path.exists(data_save_dir):
-    from recipes.WSJ2Mix.prepare_data import get_wsj_files
-
-    # this points to the folder which holds the wsj0 dataset folder
-    wsj0path = params.wsj0path
-    get_wsj_files(wsj0path, data_save_dir)
-
-# load or create the csv files which enables us to get the speechbrain dataloaders
-if not (
-    os.path.exists(params.save_folder + "/wsj_tr.csv")
-    and os.path.exists(params.save_folder + "/wsj_cv.csv")
-    and os.path.exists(params.save_folder + "/wsj_tt.csv")
-):
-    from recipes.WSJ2Mix.prepare_data import create_wsj_csv
-
-    create_wsj_csv(data_save_dir, params.save_folder)
-
-tr_csv = os.path.realpath(
-    os.path.join(experiment_dir, params.save_folder + "/wsj_tr.csv")
-)
-cv_csv = os.path.realpath(
-    os.path.join(experiment_dir, params.save_folder + "/wsj_cv.csv")
-)
-tt_csv = os.path.realpath(
-    os.path.join(experiment_dir, params.save_folder + "/wsj_tt.csv")
-)
-
-with open(params_file) as fin:
-    params = sb.yaml.load_extended_yaml(
-        fin, {"tr_csv": tr_csv, "cv_csv": cv_csv, "tt_csv": tt_csv}
-    )
-# print(params)  # if needed this line can be uncommented for logging
-
-if params.use_tensorboard:
-    from speechbrain.utils.train_logger import TensorboardLogger
-
-    train_logger = TensorboardLogger(params.tensorboard_logs)
-
-# lr_scheduler = ReduceLROnPlateau(params.optimizer, mode='max',
-#                                 min_lr=1e-8, patience=2, factor=0.5)
-
-device = "cuda" if torch.cuda.is_available() else "cpu"
-
-
-# hidden = params.MaskNet.init_hidden(params.N_batch)
-# hidden = [(hid[0].to(device), hid[1].to(device)) for hid in hidden]
->>>>>>> cd8589d7
 
 
 def split_overlapping_chunks(tensor, chunk_len=200, overlap_rate=0.5, dim=1):
@@ -185,16 +120,10 @@
         loss = self.compute_objectives(predictions, targets)
 
         loss.backward()
-<<<<<<< HEAD
         if self.param.clip_grad_norm >= 0:
             torch.nn.utils.clip_grad_norm_(
                 self.modules.parameters(), self.param.clip_grad_norm
             )
-=======
-
-        torch.nn.utils.clip_grad_norm_(self.modules.parameters(), 5.0)
-
->>>>>>> cd8589d7
         self.optimizer.step()
         self.optimizer.zero_grad()
         return {"loss": loss.detach()}
@@ -212,26 +141,21 @@
     def on_epoch_end(self, epoch, train_stats, valid_stats):
 
         av_loss = summarize_average(valid_stats["loss"])
-        current_lr, next_lr = params.lr_scheduler(
-            [params.optimizer], epoch, av_loss
+        current_lr, next_lr = self.param.lr_scheduler(
+            [self.param.optimizer], epoch, av_loss
         )
         # if params.use_tensorboard:
         train_logger = TensorboardLogger(self.param.tensorboard_logs)
         train_logger.log_stats({"Epoch": epoch}, train_stats, valid_stats)
-<<<<<<< HEAD
         logger.info("Completed epoch %d" % epoch)
         logger.info(
             "Train SI-SNR: %.3f" % -summarize_average(train_stats["loss"])
         )
         logger.info(
             "Valid SI-SNR: %.3f" % -summarize_average(valid_stats["loss"])
-=======
-        print("Completed epoch %d" % epoch)
-        print("Train SI-SNR: %.3f" % -summarize_average(train_stats["loss"]))
-        print("Valid SI-SNR: %.3f" % -summarize_average(valid_stats["loss"]))
-        print(
+        )
+        logger.info(
             "Current LR {} New LR on next epoch {}".format(current_lr, next_lr)
->>>>>>> cd8589d7
         )
 
         self.param.checkpointer.save_and_keep_only(

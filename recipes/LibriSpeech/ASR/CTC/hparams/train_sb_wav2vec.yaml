--- conflicted
+++ resolved
@@ -69,22 +69,6 @@
 blank_index: 0
 
 # Decoding parameters
-<<<<<<< HEAD
-test_searcher: !name:speechbrain.decoders.CTCBeamSearcher
-blank_index: 0
-space_token: ' ' # make sure this is the same as the one used in the tokenizer
-beam_size: 200
-beam_prune_logp: -10.0
-token_prune_min_logp: -5.0
-prune_history: True
-topk: 1
-alpha: 0.5
-beta: 1.5
-# can be downloaded from here https://www.openslr.org/11/ or trained with kenLM
-# It can either be a .bin or .arpa ; note: .arpa is much slower at loading
-# If you don't want to use an LM, comment it out or set it to null
-kenlm_model_path: null
-=======
 test_beam_search:
    beam_size: 200
    topk: 1
@@ -99,7 +83,6 @@
    # It can either be a .bin or .arpa ; note: .arpa is much slower at loading
    # If you don't want to use an LM, comment it out or set it to null
    kenlm_model_path: null
->>>>>>> f6e297e6
 
 #
 # Functions and classes

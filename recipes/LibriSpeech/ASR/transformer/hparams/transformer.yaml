--- conflicted
+++ resolved
@@ -37,13 +37,8 @@
 train_csv: !ref <output_folder>/train.csv
 valid_csv: !ref <output_folder>/dev-clean.csv
 test_csv:
-<<<<<<< HEAD
-    - !ref <data_folder>/test-clean.csv
-    - !ref <data_folder>/test-other.csv
-=======
     - !ref <output_folder>/test-clean.csv
     - !ref <output_folder>/test-other.csv
->>>>>>> e60037c9
 
 ckpt_interval_minutes: 30 # save checkpoint every N min
 

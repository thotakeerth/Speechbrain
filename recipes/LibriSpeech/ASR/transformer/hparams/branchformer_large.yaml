# ############################################################################
# Model: E2E ASR with Transformer
# Encoder: Branchformer Encoder
# Decoder: Transformer Decoder + (CTC/ATT joint) beamsearch + TransformerLM
# Tokens: unigram
# losses: CTC + KLdiv (Label Smoothing loss)
# Training: Librispeech 960h
# Authors:  Titouan Parcollet
# ############################################################################
# Seed needs to be set at top of yaml, before objects with parameters are made

seed: 3407
__set_seed: !apply:torch.manual_seed [!ref <seed>]
output_folder: !ref results/branchformer_large/<seed>
output_wer_folder: !ref <output_folder>/
save_folder: !ref <output_folder>/save
train_log: !ref <output_folder>/train_log.txt

# Language model (LM) pretraining
# NB: To avoid mismatch, the speech recognizer must be trained with the same
# tokenizer used for LM training. Here, we download everything from the
# speechbrain HuggingFace repository. However, a local path pointing to a
# directory containing the lm.ckpt and tokenizer.ckpt may also be specified
# instead. E.g if you want to use your own LM / tokenizer.
pretrained_lm_tokenizer_path: speechbrain/asr-transformer-transformerlm-librispeech

# Data files
data_folder: !PLACEHOLDER  # e.g., /path/to/LibriSpeech
# If RIRS_NOISES dir exists in /localscratch/xxx_corpus/RIRS_NOISES
# then data_folder_rirs should be /localscratch/xxx_corpus
# otherwise the dataset will automatically be downloaded
# data_folder_rirs: !ref <data_folder>
train_splits: ["train-clean-100", "train-clean-360", "train-other-500"]
dev_splits: ["dev-clean"]
test_splits: ["dev-clean", "test-clean", "test-other"]
skip_prep: False
train_csv: !ref <output_folder>/train.csv
valid_csv: !ref <output_folder>/dev-clean.csv
test_csv:
    - !ref <output_folder>/dev-clean.csv
    - !ref <output_folder>/test-clean.csv
    - !ref <output_folder>/test-other.csv

# Training parameters
# To make Transformers converge, the global bath size should be large enough.
# The global batch size is computed as batch_size * n_gpus * gradient_accumulation.
# Empirically, we found that this value should be >= 128.
# Please, set your parameters accordingly.
number_of_epochs: 120
batch_size: 16 # This works for 2x GPUs with 32GB
ctc_weight: 0.3
grad_accumulation_factor: 1
max_grad_norm: 5.0
loss_reduction: 'batchmean'
sorting: random
num_workers: 4
<<<<<<< HEAD
precision: fp32 # bf16, fp16 or fp32
=======
avg_checkpoints: 10 # Number of checkpoints to average for evaluation
>>>>>>> 3f385bf5

# stages related parameters
# stage_one_epochs: 90
lr_adam: 0.0008
weight_decay: 0.01

# Feature parameters
sample_rate: 16000
n_fft: 512
n_mels: 80
win_length: 32

# This setup works well for A100 80GB GPU, adapts it to your needs.
# Or turn it off (but training speed will decrease)
dynamic_batching: True
max_batch_length_train: 500
max_batch_length_val: 100 # we reduce it as the beam is much wider (VRAM)
num_bucket: 200
shuffle: True # if true re-creates batches at each epoch shuffling examples.
max_batch_ex: 128
batch_ordering: random
dynamic_batch_sampler_train:
    max_batch_length: !ref <max_batch_length_train>
    num_buckets: !ref <num_bucket>
    shuffle: !ref <shuffle>
    batch_ordering: !ref <batch_ordering>
    max_batch_ex: !ref <max_batch_ex>

dynamic_batch_sampler_valid:
    max_batch_length: !ref <max_batch_length_val>
    num_buckets: !ref <num_bucket>
    shuffle: !ref <shuffle>
    batch_ordering: !ref <batch_ordering>
    max_batch_ex: !ref <max_batch_ex>

# Dataloader options
train_dataloader_opts:
    batch_size: !ref <batch_size>
    shuffle: True
    num_workers: !ref <num_workers>

valid_dataloader_opts:
    batch_size: 1

test_dataloader_opts:
    batch_size: 1

####################### Model parameters ###########################
# Transformer
d_model: 512
nhead: 8
num_encoder_layers: 18
num_decoder_layers: 6
csgu_linear_units: 3072
csgu_kernel_size: 31
transformer_dropout: 0.1
activation: !name:torch.nn.GELU
output_neurons: 5000

# Outputs
blank_index: 0
label_smoothing: 0.1
pad_index: 0
bos_index: 1
eos_index: 2

# Decoding parameters
min_decode_ratio: 0.0
max_decode_ratio: 1.0
valid_search_interval: 10
valid_beam_size: 10
test_beam_size: 66
lm_weight: 0.60
ctc_weight_decode: 0.40

############################## models ################################

CNN: !new:speechbrain.lobes.models.convolution.ConvolutionFrontEnd
    input_shape: (8, 10, 80)
    num_blocks: 2
    num_layers_per_block: 1
    out_channels: (64, 32)
    kernel_sizes: (3, 3)
    strides: (2, 2)
    residuals: (False, False)

Transformer: !new:speechbrain.lobes.models.transformer.TransformerASR.TransformerASR # yamllint disable-line rule:line-length
    input_size: 640
    tgt_vocab: !ref <output_neurons>
    d_model: !ref <d_model>
    nhead: !ref <nhead>
    num_encoder_layers: !ref <num_encoder_layers>
    num_decoder_layers: !ref <num_decoder_layers>
    dropout: !ref <transformer_dropout>
    activation: !ref <activation>
    branchformer_activation: !ref <activation>
    encoder_module: branchformer
    csgu_linear_units: !ref <csgu_linear_units>
    kernel_size: !ref <csgu_kernel_size>
    attention_type: RelPosMHAXL
    normalize_before: True
    causal: False

# This is the TransformerLM that is used according to the Huggingface repository
# Visit the HuggingFace model corresponding to the pretrained_lm_tokenizer_path
# For more details about the model!
# NB: It has to match the pre-trained TransformerLM!!
lm_model: !new:speechbrain.lobes.models.transformer.TransformerLM.TransformerLM # yamllint disable-line rule:line-length
    vocab: !ref <output_neurons>
    d_model: 768
    nhead: 12
    num_encoder_layers: 12
    num_decoder_layers: 0
    d_ffn: 3072
    dropout: 0.0
    activation: !name:torch.nn.GELU
    normalize_before: False

tokenizer: !new:sentencepiece.SentencePieceProcessor

ctc_lin: !new:speechbrain.nnet.linear.Linear
    input_size: !ref <d_model>
    n_neurons: !ref <output_neurons>

seq_lin: !new:speechbrain.nnet.linear.Linear
    input_size: !ref <d_model>
    n_neurons: !ref <output_neurons>

normalize: !new:speechbrain.processing.features.InputNormalization
    norm_type: global
    update_until_epoch: 4

modules:
    CNN: !ref <CNN>
    Transformer: !ref <Transformer>
    seq_lin: !ref <seq_lin>
    ctc_lin: !ref <ctc_lin>
    normalize: !ref <normalize>

model: !new:torch.nn.ModuleList
    - [!ref <CNN>, !ref <Transformer>, !ref <seq_lin>, !ref <ctc_lin>]

Adam: !name:torch.optim.AdamW
    lr: !ref <lr_adam>
    betas: (0.9, 0.98)
    eps: 0.000000001
    weight_decay: !ref <weight_decay>

# Scorer
ctc_scorer: !new:speechbrain.decoders.scorer.CTCScorer
    eos_index: !ref <eos_index>
    blank_index: !ref <blank_index>
    ctc_fc: !ref <ctc_lin>


transformerlm_scorer: !new:speechbrain.decoders.scorer.TransformerLMScorer
    language_model: !ref <lm_model>
    temperature: 1.15

scorer_valid_search: !new:speechbrain.decoders.scorer.ScorerBuilder
    full_scorers: [!ref <ctc_scorer>]
    weights:
        ctc: !ref <ctc_weight_decode>

scorer_test_search: !new:speechbrain.decoders.scorer.ScorerBuilder
    full_scorers: [!ref <transformerlm_scorer>, !ref <ctc_scorer>]
    weights:
        ctc: !ref <ctc_weight_decode>
        transformerlm: !ref <lm_weight>

valid_search: !new:speechbrain.decoders.S2STransformerBeamSearcher
    modules: [!ref <Transformer>, !ref <seq_lin>]
    bos_index: !ref <bos_index>
    eos_index: !ref <eos_index>
    min_decode_ratio: !ref <min_decode_ratio>
    max_decode_ratio: !ref <max_decode_ratio>
    beam_size: !ref <valid_beam_size>
    using_eos_threshold: False
    length_normalization: False
    scorer: !ref <scorer_valid_search>

test_search: !new:speechbrain.decoders.S2STransformerBeamSearcher
    modules: [!ref <Transformer>, !ref <seq_lin>]
    bos_index: !ref <bos_index>
    eos_index: !ref <eos_index>
    min_decode_ratio: !ref <min_decode_ratio>
    max_decode_ratio: !ref <max_decode_ratio>
    beam_size: !ref <test_beam_size>
    temperature: 1.15
    using_eos_threshold: False
    length_normalization: True
    scorer: !ref <scorer_test_search>

log_softmax: !new:torch.nn.LogSoftmax
    dim: -1

ctc_cost: !name:speechbrain.nnet.losses.ctc_loss
    blank_index: !ref <blank_index>
    reduction: !ref <loss_reduction>

seq_cost: !name:speechbrain.nnet.losses.kldiv_loss
    label_smoothing: !ref <label_smoothing>
    reduction: !ref <loss_reduction>

noam_annealing: !new:speechbrain.nnet.schedulers.NoamScheduler
    lr_initial: !ref <lr_adam>
    n_warmup_steps: 30000

checkpointer: !new:speechbrain.utils.checkpoints.Checkpointer
    checkpoints_dir: !ref <save_folder>
    recoverables:
        model: !ref <model>
        noam_scheduler: !ref <noam_annealing>
        normalizer: !ref <normalize>
        counter: !ref <epoch_counter>

epoch_counter: !new:speechbrain.utils.epoch_loop.EpochCounter
    limit: !ref <number_of_epochs>

augmentation: !new:speechbrain.lobes.augment.SpecAugment
    time_warp: True
    time_warp_window: 5
    time_warp_mode: bicubic
    freq_mask: True
    n_freq_mask: 2
    time_mask: True
    n_time_mask: 10
    replace_with_zero: False
    freq_mask_width: 30
    time_mask_width: 25

speed_perturb: !new:speechbrain.processing.speech_augmentation.SpeedPerturb
    orig_freq: !ref <sample_rate>
    speeds: [95, 100, 105]

compute_features: !new:speechbrain.lobes.features.Fbank
    sample_rate: !ref <sample_rate>
    n_fft: !ref <n_fft>
    win_length: !ref <win_length>
    n_mels: !ref <n_mels>

train_logger: !new:speechbrain.utils.train_logger.FileTrainLogger
    save_file: !ref <train_log>

error_rate_computer: !name:speechbrain.utils.metric_stats.ErrorRateStats
acc_computer: !name:speechbrain.utils.Accuracy.AccuracyStats

# The pretrainer allows a mapping between pretrained files and instances that
# are declared in the yaml. E.g here, we will download the file lm.ckpt
# and it will be loaded into "lm" which is pointing to the <lm_model> defined
# before.
pretrainer: !new:speechbrain.utils.parameter_transfer.Pretrainer
    collect_in: !ref <save_folder>
    loadables:
        lm: !ref <lm_model>
        tokenizer: !ref <tokenizer>
    paths:
        lm: !ref <pretrained_lm_tokenizer_path>/lm.ckpt
        tokenizer: !ref <pretrained_lm_tokenizer_path>/tokenizer.ckpt<|MERGE_RESOLUTION|>--- conflicted
+++ resolved
@@ -54,11 +54,8 @@
 loss_reduction: 'batchmean'
 sorting: random
 num_workers: 4
-<<<<<<< HEAD
 precision: fp32 # bf16, fp16 or fp32
-=======
 avg_checkpoints: 10 # Number of checkpoints to average for evaluation
->>>>>>> 3f385bf5
 
 # stages related parameters
 # stage_one_epochs: 90

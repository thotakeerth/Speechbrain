#!/usr/bin/env python3
import os
import sys
import torch
import speechbrain as sb

import speechbrain.data_io.wer as wer_io
import speechbrain.utils.edit_distance as edit_distance
from speechbrain.data_io.data_io import convert_index_to_lab
from speechbrain.data_io.data_io import prepend_bos_token
from speechbrain.data_io.data_io import append_eos_token
from speechbrain.utils.train_logger import summarize_error_rate

from speechbrain.decoders.decoders import undo_padding
from speechbrain.utils.checkpoints import ckpt_recency
from speechbrain.decoders.seq2seq import (
    S2STransformerBeamSearch,
    S2STransformerGreedySearch,
)
from speechbrain.lobes.models.transformer.Transformer import (
    get_key_padding_mask,
    get_lookahead_mask,
)

# This hack needed to import data preparation script from ..
current_dir = os.path.dirname(os.path.abspath(__file__))
sys.path.append(os.path.dirname(current_dir))
from librispeech_prepare import prepare_librispeech  # noqa E402

# Load hyperparameters file with command-line overrides
params_file, overrides = sb.core.parse_arguments(sys.argv[1:])
with open(params_file) as fin:
    params = sb.yaml.load_extended_yaml(fin, overrides)

# Create experiment directory
sb.core.create_experiment_directory(
    experiment_directory=params.output_folder,
    hyperparams_to_save=params_file,
    overrides=overrides,
)

modules = torch.nn.ModuleList(
    [params.CNN, params.Transformer, params.ctc_lin, params.seq_lin]
)

checkpointer = sb.utils.checkpoints.Checkpointer(
    checkpoints_dir=params.save_folder,
    recoverables={
        "model": modules,
        "optimizer": params.optimizer,
        "scheduler": params.lr_annealing,
        "normalizer": params.normalize,
        "counter": params.epoch_counter,
    },
)


# Define a beam search according to this recipe
valid_search = S2STransformerGreedySearch(
    modules=[params.Transformer, params.seq_lin],
    bos_index=params.bos_index,
    eos_index=params.eos_index,
    min_decode_ratio=0,
    max_decode_ratio=1,
)

test_search = S2STransformerBeamSearch(
    modules=[params.Transformer, params.seq_lin],
    bos_index=params.bos_index,
    eos_index=params.eos_index,
    eos_threshold=params.eos_threshold,
    min_decode_ratio=0,
    max_decode_ratio=1,
    beam_size=params.test_beam_size,
    length_normalization=params.length_normalization,
)


# Define training procedure
class ASR(sb.core.Brain):
    def compute_forward(self, x, y, stage="train", init_params=False):
        ids, wavs, wav_lens = x
        ids, chars, phn_lens = y
        if stage == "train":
            index2lab = params.train_loader.label_dict["wrd"]["index2lab"]
        elif stage == "valid":
            index2lab = params.valid_loader.label_dict["wrd"]["index2lab"]
        elif stage == "test":
            index2lab = params.test_loader.label_dict["wrd"]["index2lab"]

        wavs, wav_lens = wavs.to(params.device), wav_lens.to(params.device)
        chars, phn_lens = chars.to(params.device), phn_lens.to(params.device)

        # convert words to bpe
        chars, seq_lengths = params.tokenizer(
            chars, phn_lens, index2lab, task="encode", init_params=init_params,
        )
        chars, seq_lengths = (
            chars.to(params.device),
            seq_lengths.to(params.device),
        )

        if hasattr(params, "env_corrupt") and stage == "train":
            wavs_noise = params.env_corrupt(wavs, wav_lens, init_params)
            wavs = torch.cat([wavs, wavs_noise], dim=0)
            wav_lens = torch.cat([wav_lens, wav_lens])
            chars = torch.cat([chars, chars], dim=0)
            seq_lengths = torch.cat([seq_lengths, seq_lengths], dim=0)

        if hasattr(params, "augmentation"):
            wavs = params.augmentation(wavs, wav_lens, init_params)

        feats = params.compute_features(wavs, init_params)
        feats = params.normalize(feats, wav_lens)

        # foward the model
        target_chars = chars
        chars = prepend_bos_token(chars, bos_index=params.bos_index)
        src = params.CNN(feats, init_params=init_params)

        # generate attn mask and padding mask for transformer
        src_key_padding_mask = None
        if params.src_masking:
            src_key_padding_mask = get_key_padding_mask(src, pad_idx=0)

        trg_key_padding_mask = get_key_padding_mask(
            chars, pad_idx=params.pad_id
        )
        src_mask = None
        trg_mask = get_lookahead_mask(chars)

        # repeat targe masks n time in the case of multi-gpu
        if params.multigpu and not init_params:
            ngpu = torch.cuda.device_count()
            trg_mask = trg_mask.repeat(ngpu, 1)

        enc_out, pred = params.Transformer(
            src,
            chars,
            src_mask,
            trg_mask,
            src_key_padding_mask,
            trg_key_padding_mask,
            init_params=init_params,
        )

        # output layer for ctc log-probabilities
        logits = params.ctc_lin(enc_out, init_params)
        p_ctc = params.log_softmax(logits)

        # output layer for seq2seq log-probabilities
        pred = params.seq_lin(pred, init_params)
        p_seq = params.log_softmax(pred)

        # initialize transformer's parameter with xavier_normal
        if init_params:
            self._reset_params()

            # share weight betwenn embedding layer and linear projection layer
            params.seq_lin.w.weight = params.Transformer.custom_tgt_module.layers[
                0
            ].emb.Embedding.weight

        if stage == "valid":
            torch.cuda.empty_cache()
            hyps, _ = valid_search(enc_out.detach(), wav_lens)
            return p_ctc, p_seq, wav_lens, hyps, target_chars, seq_lengths

        elif stage == "test":
            torch.cuda.empty_cache()
            hyps, _ = test_search(enc_out.detach(), wav_lens)
            return p_ctc, p_seq, wav_lens, hyps, target_chars, seq_lengths

        return p_ctc, p_seq, wav_lens, target_chars, seq_lengths

    def compute_objectives(self, predictions, targets, stage="train"):
        if (
            stage == "valid"
            and params.epoch_counter.current % params.num_epoch_to_valid_search
            == 0
        ) or stage == "test":
            p_ctc, p_seq, wav_lens, hyps, chars, seq_lengths = predictions
        else:
            p_ctc, p_seq, wav_lens, chars, seq_lengths = predictions

        ids, target_chars, target_lens = targets
        chars, char_lens = (
            chars.to(params.device),
            seq_lengths.to(params.device),
        )

        # Add char_lens by one for eos token
        abs_length = char_lens.float() * chars.shape[1]

        # Append eos token at the end of the label sequences
        chars_with_eos = append_eos_token(
            chars, length=abs_length, eos_index=params.eos_index
        )

        # convert to speechbrain-style relative length
<<<<<<< HEAD
        rel_length = (abs_length + 1) / phns_with_eos.shape[1]
=======
        rel_length = (abs_length + 1) / chars_with_eos.shape[1]
>>>>>>> f04f20f0

        loss_seq = params.seq_cost(p_seq, chars_with_eos, rel_length)
        loss_ctc = params.ctc_cost(p_ctc, chars, wav_lens, char_lens)
        loss = params.ctc_weight * loss_ctc + (1 - params.ctc_weight) * loss_seq

        stats = {}
        if stage != "train":
            ind2lab = params.train_loader.label_dict["wrd"]["index2lab"]
            char_seq = params.tokenizer(hyps, task="decode_from_list")

            chars = undo_padding(target_chars, target_lens)
            chars = convert_index_to_lab(chars, ind2lab)

            wer_stats = edit_distance.wer_details_for_batch(
                ids, chars, char_seq, compute_alignments=True
            )
            stats["WER"] = wer_stats
        return loss, stats

    def fit_batch(self, batch):
        inputs, targets = batch
        if not hasattr(self, "step"):
            self.step = 0

        if self.auto_mix_prec:
            predictions = self.compute_forward(inputs, targets)
            loss, stats = self.compute_objectives(predictions, targets)

            # normalize the loss by gradient_accumulation step
            loss = loss / params.gradient_accumulation
            self.scaler.scale(loss).backward()

            # gradient accumulation
            self.step = self.step + 1
            if self.step % params.gradient_accumulation == 0:
                # gradient clipping
                torch.nn.utils.clip_grad_norm_(self.modules.parameters(), 5.0)

                self.scaler.step(self.optimizer.optim)
                self.optimizer.zero_grad()
                self.scaler.update()

                # anneal lr every update
                old_lr, new_lr = params.lr_annealing(
                    [params.optimizer], None, None
                )
        else:
            predictions = self.compute_forward(inputs, targets)
            loss, stats = self.compute_objectives(predictions, targets)

            # normalize the loss by gradient_accumulation step
            loss = loss / params.gradient_accumulation
            loss.backward()

            # gradient accumulation
            self.step = self.step + 1
            if self.step % params.gradient_accumulation == 0:
                # gradient clipping
                torch.nn.utils.clip_grad_norm_(self.modules.parameters(), 5.0)

                self.optimizer.step()
                self.optimizer.zero_grad()

                # anneal lr every update
                old_lr, new_lr = params.lr_annealing(
                    [params.optimizer], None, None
                )

        # report the actual loss
        stats["loss"] = loss.detach() * params.gradient_accumulation

        return stats

    def evaluate_batch(self, batch, stage="valid"):
        inputs, targets = batch
        predictions = self.compute_forward(inputs, targets, stage=stage)
        loss, stats = self.compute_objectives(predictions, targets, stage=stage)
        stats["loss"] = loss.detach()
        return stats

    def on_epoch_end(self, epoch, train_stats, valid_stats):
        old_lr = params.lr_annealing.current_lr
        epoch_stats = {
            "epoch": epoch,
            "lr": old_lr,
            "steps": params.lr_annealing.n_steps,
        }
        params.train_logger.log_stats(epoch_stats, train_stats, valid_stats)

        wer = summarize_error_rate(valid_stats["WER"])
        checkpointer.save_and_keep_only(
            meta={"WER": wer},
            importance_keys=[ckpt_recency, lambda c: -c.meta["WER"]],
            num_to_keep=10,
        )

    def _reset_params(self):
        for p in params.Transformer.parameters():
            if p.dim() > 1:
                torch.nn.init.xavier_normal_(p)


# Prepare data
prepare_librispeech(
    data_folder=params.data_folder,
    splits=[params.train_set, "dev-clean", "test-clean"],
    save_folder=params.data_folder,
)
train_set = params.train_loader()
valid_set = params.valid_loader()
first_x, first_y = next(iter(valid_set))

ids, wavs, wav_lens = first_x
ids, chars, phn_lens = first_y

first_x = ids[:2], wavs[:2], wav_lens[:2]
first_y = ids[:2], chars[:2], phn_lens[:2]

if hasattr(params, "augmentation"):
    modules.append(params.augmentation)
asr_brain = ASR(
    modules=modules,
    optimizer=params.optimizer,
    first_inputs=[first_x, first_y],
    auto_mix_prec=params.auto_mix_precision,
)


if params.multigpu:
    params.CNN = torch.nn.DataParallel(params.CNN)
    params.Transformer = torch.nn.DataParallel(params.Transformer)
    params.ctc_lin = torch.nn.DataParallel(params.ctc_lin)
    params.seq_lin = torch.nn.DataParallel(params.seq_lin)
    # valid_search = torch.nn.DataParallel(valid_search)
    # test_search = torch.nn.DataParallel(test_search)

# Load latest checkpoint to resume training
checkpointer.recover_if_possible()
asr_brain.fit(params.epoch_counter, train_set, valid_set)

# Load best checkpoint for evaluation
checkpointer.recover_if_possible(lambda c: -c.meta["WER"])
test_stats = asr_brain.evaluate(params.test_loader())
params.train_logger.log_stats(
    stats_meta={"Epoch loaded": params.epoch_counter.current},
    test_stats=test_stats,
)

# Write alignments to file
wer_summary = edit_distance.wer_summary(test_stats["WER"])
with open(params.wer_file, "w") as fo:
    wer_io.print_wer_summary(wer_summary, fo)
    wer_io.print_alignments(test_stats["WER"], fo)<|MERGE_RESOLUTION|>--- conflicted
+++ resolved
@@ -198,11 +198,7 @@
         )
 
         # convert to speechbrain-style relative length
-<<<<<<< HEAD
-        rel_length = (abs_length + 1) / phns_with_eos.shape[1]
-=======
         rel_length = (abs_length + 1) / chars_with_eos.shape[1]
->>>>>>> f04f20f0
 
         loss_seq = params.seq_cost(p_seq, chars_with_eos, rel_length)
         loss_ctc = params.ctc_cost(p_ctc, chars, wav_lens, char_lens)

"""
LJspeech data preparation.
Download: https://data.keithito.com/data/speech/LJSpeech-1.1.tar.bz2

Authors
 * Sathvik Udupa 2023
"""

import os
import csv
import json
import random
import logging
import torchaudio
import numpy as np
from tqdm import tqdm
from speechbrain.utils.data_utils import download_file
from speechbrain.dataio.dataio import load_pkl, save_pkl
import tgt
from speechbrain.pretrained import GraphemeToPhoneme
import re
from unidecode import unidecode
from speechbrain.utils.text_to_sequence import _g2p_keep_punctuations


logger = logging.getLogger(__name__)
OPT_FILE = "opt_ljspeech_prepare.pkl"
METADATA_CSV = "metadata.csv"
TRAIN_JSON = "train.json"
VALID_JSON = "valid.json"
TEST_JSON = "test.json"
WAVS = "wavs"
DURATIONS = "durations"

logger = logging.getLogger(__name__)
OPT_FILE = "opt_ljspeech_prepare.pkl"


def prepare_ljspeech(
    data_folder,
    save_folder,
    splits=["train", "valid"],
    split_ratio=[90, 10],
    model_name=None,
    seed=1234,
    pitch_n_fft=1024,
    pitch_hop_length=256,
    pitch_min_f0=65,
    pitch_max_f0=2093,
    skip_prep=False,
    use_custom_cleaner=False,
    device="cpu",
):
    """
    Prepares the csv files for the LJspeech datasets.

    Arguments
    ---------
    data_folder : str
        Path to the folder where the original LJspeech dataset is stored
    save_folder : str
        The directory where to store the csv/json files
    splits : list
        List of dataset splits to prepare
    split_ratio : list
        Proportion for dataset splits
    model_name : str
        Model name (used to prepare additional model specific data)
    seed : int
        Random seed
    pitch_n_fft : int
        Number of fft points for pitch computation
    pitch_hop_length : int
        Hop length for pitch computation
    pitch_min_f0 : int
        Minimum f0 for pitch compuation
    pitch_max_f0 : int
        Max f0 for pitch computation
    skip_prep : bool
        If True, skip preparation
    use_custom_cleaner : bool
        If True, uses custom cleaner defined for this recipe
    device : str
        Device for to be used for computation (used as required)

    Returns
    -------
    None

    Example
    -------
    >>> from recipes.LJSpeech.TTS.ljspeech_prepare import prepare_ljspeech
    >>> data_folder = 'data/LJspeech/'
    >>> save_folder = 'save/'
    >>> splits = ['train', 'valid']
    >>> split_ratio = [90, 10]
    >>> seed = 1234
    >>> prepare_ljspeech(data_folder, save_folder, splits, split_ratio, seed)
    """
    # Sets seeds for reproducible code
    random.seed(seed)

    if skip_prep:
        return

    # Creating configuration for easily skipping data_preparation stage
    conf = {
        "data_folder": data_folder,
        "splits": splits,
        "split_ratio": split_ratio,
        "save_folder": save_folder,
        "seed": seed,
    }
    if not os.path.exists(save_folder):
        os.makedirs(save_folder)

    # Setting ouput files
    meta_csv = os.path.join(data_folder, METADATA_CSV)
    wavs_folder = os.path.join(data_folder, WAVS)

    save_opt = os.path.join(save_folder, OPT_FILE)
    save_json_train = os.path.join(save_folder, TRAIN_JSON)
    save_json_valid = os.path.join(save_folder, VALID_JSON)
    save_json_test = os.path.join(save_folder, TEST_JSON)

    phoneme_alignments_folder = None
    duration_folder = None
    pitch_folder = None
    # Setting up additional folders required for FastSpeech2
    if model_name == "FastSpeech2":
        # This step requires phoneme alignements to be present in the data_folder
        # We automatically donwload the alignments from https://www.dropbox.com/s/v28x5ldqqa288pu/LJSpeech.zip
        # Download and unzip LJSpeech phoneme alignments from here: https://drive.google.com/drive/folders/1DBRkALpPd6FL9gjHMmMEdHODmkgNIIK4
        alignment_URL = (
            "https://www.dropbox.com/s/v28x5ldqqa288pu/LJSpeech.zip?dl=1"
        )
        phoneme_alignments_folder = os.path.join(
            data_folder, "TextGrid", "LJSpeech"
        )
        download_file(
            alignment_URL, data_folder + "/alligments.zip", unpack=True
        )

        duration_folder = os.path.join(data_folder, "durations")
        if not os.path.exists(duration_folder):
            os.makedirs(duration_folder)

    # extract pitch for both Fastspeech2 and FastSpeech2WithAligner models
    if "FastSpeech2" in model_name:
        pitch_folder = os.path.join(data_folder, "pitch")
        if not os.path.exists(pitch_folder):
            os.makedirs(pitch_folder)

    # Check if this phase is already done (if so, skip it)
    if skip(splits, save_folder, conf):
        logger.info("Skipping preparation, completed in previous run.")
        return

    # Additional check to make sure metadata.csv and wavs folder exists
    assert os.path.exists(meta_csv), "metadata.csv does not exist"
    assert os.path.exists(wavs_folder), "wavs/ folder does not exist"

    # Prepare data splits
    msg = "Creating json file for ljspeech Dataset.."
    logger.info(msg)
    data_split, meta_csv = split_sets(data_folder, splits, split_ratio)

    if "train" in splits:
        prepare_json(
            model_name,
            data_split["train"],
            save_json_train,
            wavs_folder,
            meta_csv,
            phoneme_alignments_folder,
            duration_folder,
            pitch_folder,
            pitch_n_fft,
            pitch_hop_length,
            pitch_min_f0,
            pitch_max_f0,
            use_custom_cleaner,
            device,
            save_folder=save_folder,
        )
    if "valid" in splits:
        prepare_json(
            model_name,
            data_split["valid"],
            save_json_valid,
            wavs_folder,
            meta_csv,
            phoneme_alignments_folder,
            duration_folder,
            pitch_folder,
            pitch_n_fft,
            pitch_hop_length,
            pitch_min_f0,
            pitch_max_f0,
            use_custom_cleaner,
            device,
        )
    if "test" in splits:
        prepare_json(
            model_name,
            data_split["test"],
            save_json_test,
            wavs_folder,
            meta_csv,
            phoneme_alignments_folder,
            duration_folder,
            pitch_folder,
            pitch_n_fft,
            pitch_hop_length,
            pitch_min_f0,
            pitch_max_f0,
            use_custom_cleaner,
            device,
        )
    save_pkl(conf, save_opt)


def skip(splits, save_folder, conf):
    """
    Detects if the ljspeech data_preparation has been already done.
    If the preparation has been done, we can skip it.

    Returns
    -------
    bool
        if True, the preparation phase can be skipped.
        if False, it must be done.
    """
    # Checking json files
    skip = True

    split_files = {
        "train": TRAIN_JSON,
        "valid": VALID_JSON,
        "test": TEST_JSON,
    }

    for split in splits:
        if not os.path.isfile(os.path.join(save_folder, split_files[split])):
            skip = False

    #  Checking saved options
    save_opt = os.path.join(save_folder, OPT_FILE)
    if skip is True:
        if os.path.isfile(save_opt):
            opts_old = load_pkl(save_opt)
            if opts_old == conf:
                skip = True
            else:
                skip = False
        else:
            skip = False
    return skip


def split_sets(data_folder, splits, split_ratio):
    """Randomly splits the wav list into training, validation, and test lists.
    Note that a better approach is to make sure that all the classes have the
    same proportion of samples for each session.

    Arguments
    ---------
    wav_list : list
        list of all the signals in the dataset
    split_ratio: list
        List composed of three integers that sets split ratios for train,
        valid, and test sets, respectively.
        For instance split_ratio=[80, 10, 10] will assign 80% of the sentences
        to training, 10% for validation, and 10% for test.

    Returns
    ------
    dictionary containing train, valid, and test splits.
    """
    meta_csv = os.path.join(data_folder, METADATA_CSV)
    csv_reader = csv.reader(
        open(meta_csv), delimiter="|", quoting=csv.QUOTE_NONE
    )

    meta_csv = list(csv_reader)

    index_for_sessions = []
    session_id_start = "LJ001"
    index_this_session = []
    for i in range(len(meta_csv)):
        session_id = meta_csv[i][0].split("-")[0]
        if session_id == session_id_start:
            index_this_session.append(i)
            if i == len(meta_csv) - 1:
                index_for_sessions.append(index_this_session)
        else:
            index_for_sessions.append(index_this_session)
            session_id_start = session_id
            index_this_session = [i]

    session_len = [len(session) for session in index_for_sessions]

    data_split = {}
    for i, split in enumerate(splits):
        data_split[split] = []
        for j in range(len(index_for_sessions)):
            if split == "train":
                random.shuffle(index_for_sessions[j])
                n_snts = int(session_len[j] * split_ratio[i] / sum(split_ratio))
                data_split[split].extend(index_for_sessions[j][0:n_snts])
                del index_for_sessions[j][0:n_snts]
            if split == "valid":
                if "test" in splits:
                    random.shuffle(index_for_sessions[j])
                    n_snts = int(
                        session_len[j] * split_ratio[i] / sum(split_ratio)
                    )
                    data_split[split].extend(index_for_sessions[j][0:n_snts])
                    del index_for_sessions[j][0:n_snts]
                else:
                    data_split[split].extend(index_for_sessions[j])
            if split == "test":
                data_split[split].extend(index_for_sessions[j])

    return data_split, meta_csv


def prepare_json(
    model_name,
    seg_lst,
    json_file,
    wavs_folder,
    csv_reader,
    phoneme_alignments_folder,
    durations_folder,
    pitch_folder,
    pitch_n_fft,
    pitch_hop_length,
    pitch_min_f0,
    pitch_max_f0,
    use_custom_cleaner=False,
    device="cpu",
    save_folder=None,
):
    """
    Creates json file given a list of indexes.

    Arguments
    ---------
    model_name : str
        Model name (used to prepare additional model specific data)
    seg_lst : list
        The list of json indexes of a given data split
    json_file : str
        Output json path
    wavs_folder : str
        LJspeech wavs folder
    csv_reader : _csv.reader
        LJspeech metadata
    phoneme_alignments_folder : path
        Path where the phoneme alignments are stored
    durations_folder : path
        Folder where to store the duration values of each audio
    pitch_folder : path
        Folder where to store the pitch of each audio
    pitch_n_fft : int
        Number of fft points for pitch computation
    pitch_hop_length : int
        Hop length for pitch computation
    pitch_min_f0 : int
        Minimum f0 for pitch compuation
    pitch_max_f0 : int
        Max f0 for pitch computation
    use_custom_cleaner : bool
        If True, uses custom cleaner defined for this recipe
    device : str
        Device for to be used for computation (used as required)

    Returns
    -------
    None
    """

    logger.info(f"preparing {json_file}.")
    if model_name in ["Tacotron2", "FastSpeech2WithAlignment"]:
        logger.info(
            "Computing phonemes for LJSpeech labels using SpeechBrain G2P. This may take a while."
        )
        g2p = GraphemeToPhoneme.from_hparams(
            "speechbrain/soundchoice-g2p", run_opts={"device": device}
        )
    if "FastSpeech2" in model_name:
        logger.info(
            "Computing pitch as required for FastSpeech2. This may take a while."
        )

    json_dict = {}
    lexicon = set()
    for index in tqdm(seg_lst):

        # Common data preparation
        id = list(csv_reader)[index][0]
        wav = os.path.join(wavs_folder, f"{id}.wav")
        label = list(csv_reader)[index][2]
        if use_custom_cleaner:
            label = custom_clean(label, model_name)

        json_dict[id] = {
            "uttid": id,
            "wav": wav,
            "label": label,
            "segment": True if "train" in json_file else False,
        }
        if model_name == "VITS":
            lexicon.update(label)

        # FastSpeech2 specific data preparation
        if model_name == "FastSpeech2":

            audio, fs = torchaudio.load(wav)

            # Parses phoneme alignments
            textgrid_path = os.path.join(
                phoneme_alignments_folder, f"{id}.TextGrid"
            )
            textgrid = tgt.io.read_textgrid(
                textgrid_path, include_empty_intervals=True
            )

            last_phoneme_flags = get_last_phoneme_info(
                textgrid.get_tier_by_name("words"),
                textgrid.get_tier_by_name("phones"),
            )
            (
                phonemes,
                duration,
                start,
                end,
                trimmed_last_phoneme_flags,
            ) = get_alignment(
                textgrid.get_tier_by_name("phones"),
                fs,
                pitch_hop_length,
                last_phoneme_flags,
            )

            # Gets label phonemes
            label_phoneme = " ".join(phonemes)
            spn_labels = [0] * len(phonemes)
            for i in range(1, len(phonemes)):
                if phonemes[i] == "spn":
                    spn_labels[i - 1] = 1
            if start >= end:
                print(f"Skipping {id}")
                continue

            # Saves durations
            duration_file_path = os.path.join(durations_folder, f"{id}.npy")
            np.save(duration_file_path, duration)

            # Computes pitch
            audio = audio[:, int(fs * start) : int(fs * end)]
            pitch_file = wav.replace(".wav", ".npy").replace(
                wavs_folder, pitch_folder
            )
            if not os.path.isfile(pitch_file):
                pitch = torchaudio.functional.compute_kaldi_pitch(
                    waveform=audio,
                    sample_rate=fs,
                    frame_length=(pitch_n_fft / fs * 1000),
                    frame_shift=(pitch_hop_length / fs * 1000),
                    min_f0=pitch_min_f0,
                    max_f0=pitch_max_f0,
                )[0, :, 0]
                pitch = pitch[: sum(duration)]
                np.save(pitch_file, pitch)

            # Updates data for the utterance
            json_dict[id].update({"label_phoneme": label_phoneme})
            json_dict[id].update({"spn_labels": spn_labels})
            json_dict[id].update({"start": start})
            json_dict[id].update({"end": end})
            json_dict[id].update({"durations": duration_file_path})
            json_dict[id].update({"pitch": pitch_file})
            json_dict[id].update(
                {"last_phoneme_flags": trimmed_last_phoneme_flags}
            )
<<<<<<< HEAD
    if model_name == "VITS":
        if json_file.endswith("train.json"):
            # 
            with open(os.path.join(save_folder, "lexicon"), "w") as f:
                for x in lexicon: f.write(x)
        
=======

        # FastSpeech2WithAlignment specific data preparation
        if model_name == "FastSpeech2WithAlignment":
            audio, fs = torchaudio.load(wav)
            # Computes pitch
            pitch_file = wav.replace(".wav", ".npy").replace(
                wavs_folder, pitch_folder
            )
            if not os.path.isfile(pitch_file):
                pitch = torchaudio.functional.compute_kaldi_pitch(
                    waveform=audio,
                    sample_rate=fs,
                    frame_length=(pitch_n_fft / fs * 1000),
                    frame_shift=(pitch_hop_length / fs * 1000),
                    min_f0=pitch_min_f0,
                    max_f0=pitch_max_f0,
                )[0, :, 0]
                np.save(pitch_file, pitch)
            phonemes = _g2p_keep_punctuations(g2p, label)
            # Updates data for the utterance
            json_dict[id].update({"phonemes": phonemes})
            json_dict[id].update({"pitch": pitch_file})

>>>>>>> 4345a098
    # Writing the dictionary to the json file
    with open(json_file, mode="w") as json_f:
        json.dump(json_dict, json_f, indent=2)

    logger.info(f"{json_file} successfully created!")


def get_alignment(tier, sampling_rate, hop_length, last_phoneme_flags):
    """
  Returns phonemes, phoneme durations (in frames), start time (in seconds), end time (in seconds).
  This function is adopted from https://github.com/ming024/FastSpeech2/blob/master/preprocessor/preprocessor.py

  Arguments
  ---------
  tier : tgt.core.IntervalTier
      For an utterance, contains Interval objects for phonemes and their start time and end time in seconds
  sampling_rate : int
      Sample rate if audio signal
  hop_length : int
      Hop length for duration computation
  last_phoneme_flags : list
      List of (phoneme, flag) tuples with flag=1 if the phoneme is the last phoneme else flag=0


  Returns
  -------
  (phones, durations, start_time, end_time) : tuple
      The phonemes, durations, start time, and end time for an utterance
  """

    sil_phones = ["sil", "sp", "spn", ""]

    phonemes = []
    durations = []
    start_time = 0
    end_time = 0
    end_idx = 0
    trimmed_last_phoneme_flags = []

    flag_iter = iter(last_phoneme_flags)

    for t in tier._objects:
        s, e, p = t.start_time, t.end_time, t.text
        current_flag = next(flag_iter)

        # Trims leading silences
        if phonemes == []:
            if p in sil_phones:
                continue
            else:
                start_time = s

        if p not in sil_phones:
            # For ordinary phones
            # Removes stress indicators
            if p[-1].isdigit():
                phonemes.append(p[:-1])
            else:
                phonemes.append(p)
            trimmed_last_phoneme_flags.append(current_flag[1])
            end_time = e
            end_idx = len(phonemes)
        else:
            # Uses a unique token for all silent phones
            phonemes.append("spn")
            trimmed_last_phoneme_flags.append(current_flag[1])

        durations.append(
            int(
                np.round(e * sampling_rate / hop_length)
                - np.round(s * sampling_rate / hop_length)
            )
        )

    # Trims tailing silences
    phonemes = phonemes[:end_idx]
    durations = durations[:end_idx]

    return phonemes, durations, start_time, end_time, trimmed_last_phoneme_flags


def get_last_phoneme_info(words_seq, phones_seq):
    """This function takes word and phoneme tiers from a TextGrid file as input
  and provides a list of tuples for the phoneme sequence indicating whether
  each of the phonemes is the last phoneme of a word or not.

  Each tuple of the returned list has this format: (phoneme, flag)


  Arguments
  ---------
  words_seq :
      word tier from a TextGrid file
  phones_seq :
      phoneme tier from a TextGrid file

  Returns
  -------
  last_phoneme_flags : list
      each tuple of the returned list has this format: (phoneme, flag)
    """

    # Gets all phoneme objects for the entire sequence
    phoneme_objects = phones_seq._objects
    phoneme_iter = iter(phoneme_objects)

    # Stores flags to show if an element (phoneme) is a the last phoneme of a word
    last_phoneme_flags = list()

    # Matches the end times of the phoneme and word objects to get the last phoneme information
    for word_obj in words_seq._objects:
        word_end_time = word_obj.end_time

        current_phoneme = next(phoneme_iter, None)
        while current_phoneme:
            phoneme_end_time = current_phoneme.end_time
            if phoneme_end_time == word_end_time:
                last_phoneme_flags.append((current_phoneme.text, 1))
                break
            else:
                last_phoneme_flags.append((current_phoneme.text, 0))
            current_phoneme = next(phoneme_iter, None)

    return last_phoneme_flags


def custom_clean(text, model_name):
    """
    Uses custom criteria to clean text.

    Arguments
    ---------
    text : str
        Input text to be cleaned
    model_name : str
        whether to treat punctuations

    Returns
    -------
    text : str
        Cleaned text
    """

    _abbreviations = [
        (re.compile("\\b%s\\." % x[0], re.IGNORECASE), x[1])
        for x in [
            ("mrs", "misess"),
            ("mr", "mister"),
            ("dr", "doctor"),
            ("st", "saint"),
            ("co", "company"),
            ("jr", "junior"),
            ("maj", "major"),
            ("gen", "general"),
            ("drs", "doctors"),
            ("rev", "reverend"),
            ("lt", "lieutenant"),
            ("hon", "honorable"),
            ("sgt", "sergeant"),
            ("capt", "captain"),
            ("esq", "esquire"),
            ("ltd", "limited"),
            ("col", "colonel"),
            ("ft", "fort"),
        ]
    ]
    text = unidecode(text.lower())
    if model_name != "FastSpeech2WithAlignment":
        text = re.sub("[:;]", " - ", text)
        text = re.sub(r'[)(\[\]"]', " ", text)
        text = text.strip().strip().strip("-")

    text = re.sub(" +", " ", text)
    for regex, replacement in _abbreviations:
        text = re.sub(regex, replacement, text)
    return text<|MERGE_RESOLUTION|>--- conflicted
+++ resolved
@@ -485,14 +485,6 @@
             json_dict[id].update(
                 {"last_phoneme_flags": trimmed_last_phoneme_flags}
             )
-<<<<<<< HEAD
-    if model_name == "VITS":
-        if json_file.endswith("train.json"):
-            # 
-            with open(os.path.join(save_folder, "lexicon"), "w") as f:
-                for x in lexicon: f.write(x)
-        
-=======
 
         # FastSpeech2WithAlignment specific data preparation
         if model_name == "FastSpeech2WithAlignment":
@@ -514,9 +506,14 @@
             phonemes = _g2p_keep_punctuations(g2p, label)
             # Updates data for the utterance
             json_dict[id].update({"phonemes": phonemes})
-            json_dict[id].update({"pitch": pitch_file})
-
->>>>>>> 4345a098
+            json_dict[id].update({"pitch": pitch_file}
+                                 
+    if model_name == "VITS":
+        if json_file.endswith("train.json"):
+            # 
+            with open(os.path.join(save_folder, "lexicon"), "w") as f:
+                for x in lexicon: f.write(x)
+        
     # Writing the dictionary to the json file
     with open(json_file, mode="w") as json_f:
         json.dump(json_dict, json_f, indent=2)

--- conflicted
+++ resolved
@@ -74,7 +74,6 @@
 epoch_counter: !new:speechbrain.utils.epoch_loop.EpochCounter
     limit: !ref <number_of_epochs>
 
-<<<<<<< HEAD
 # Speed perturbation
 speed_changes: [95, 100, 105]  # List of speed changes for time-stretching
 
@@ -122,14 +121,7 @@
         !ref <drop_freq>,
         !ref <drop_chunk>]
 
-wav2vec2: !new:speechbrain.lobes.models.huggingface_transformers.wav2vec.Wav2Vec2
-=======
-augmentation: !new:speechbrain.lobes.augment.TimeDomainSpecAugment
-    sample_rate: !ref <sample_rate>
-    speeds: [95, 100, 105]
-
 wav2vec2: !new:speechbrain.lobes.models.huggingface_transformers.wav2vec2.Wav2Vec2
->>>>>>> 44dcf3da
     source: !ref <wav2vec2_hub>
     output_norm: True
     freeze: !ref <freeze_wav2vec>

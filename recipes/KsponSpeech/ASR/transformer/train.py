#!/usr/bin/env python3
"""Recipe for training a Transformer ASR system with KsponSpeech.
The system employs an encoder, a decoder, and an attention mechanism
between them. Decoding is performed with (CTC/Att joint) beamsearch coupled with a neural
language model.

To run this recipe, do the following:
> python train.py hparams/transformer.yaml
> python train.py hparams/conformer.yaml

With the default hyperparameters, the system employs a convolutional frontend and a transformer.
The decoder is based on a Transformer decoder. Beamsearch coupled with a Transformer
language model is used  on the top of decoder probabilities.

The neural network is trained on both CTC and negative-log likelihood
targets and sub-word units estimated with Byte Pairwise Encoding (BPE)
are used as basic recognition tokens. Training is performed on the full
KsponSpeech dataset (965.2 h).

The best model is the average of the checkpoints from last 5 epochs.

The experiment file is flexible enough to support a large variety of
different systems. By properly changing the parameter files, you can try
different encoders, decoders, tokens (e.g, characters instead of BPE),
training split (e.g, train-clean 100 rather than the full one), and many
other possible variations.


Authors
 * Jianyuan Zhong 2020
 * Mirco Ravanelli 2020
 * Peter Plantinga 2020
 * Samuele Cornell 2020, 2021, 2022
 * Titouan Parcollet 2021, 2022
 * Dongwon Kim, Dongwoo Kim 2023
"""
import os
import sys
import torch
import logging
from pathlib import Path
import speechbrain as sb
from hyperpyyaml import load_hyperpyyaml
from speechbrain.utils.distributed import run_on_main

logger = logging.getLogger(__name__)


# Define training procedure
class ASR(sb.core.Brain):
    def compute_forward(self, batch, stage):
        """Forward computations from the waveform batches to the output probabilities."""
        batch = batch.to(self.device)
        wavs, wav_lens = batch.sig
        tokens_bos, _ = batch.tokens_bos

        # Add augmentation if specified
        if stage == sb.Stage.TRAIN:
            if hasattr(self.modules, "env_corrupt"):
                wavs_noise = self.modules.env_corrupt(wavs, wav_lens)
                wavs = torch.cat([wavs, wavs_noise], dim=0)
                wav_lens = torch.cat([wav_lens, wav_lens])
                tokens_bos = torch.cat([tokens_bos, tokens_bos], dim=0)

        # compute features
        feats = self.hparams.compute_features(wavs)
        current_epoch = self.hparams.epoch_counter.current
        feats = self.modules.normalize(feats, wav_lens, epoch=current_epoch)

        if stage == sb.Stage.TRAIN:
            if hasattr(self.hparams, "augmentation"):
                feats = self.hparams.augmentation(feats)

        # forward modules
        src = self.modules.CNN(feats)

        enc_out, pred = self.modules.Transformer(
            src, tokens_bos, wav_lens, pad_idx=self.hparams.pad_index,
        )

        # output layer for ctc log-probabilities
        logits = self.modules.ctc_lin(enc_out)
        p_ctc = self.hparams.log_softmax(logits)

        # output layer for seq2seq log-probabilities
        pred = self.modules.seq_lin(pred)
        p_seq = self.hparams.log_softmax(pred)

        # Compute outputs
        hyps = None
        if stage == sb.Stage.TRAIN:
            hyps = None
        elif stage == sb.Stage.VALID:
            hyps = None
            current_epoch = self.hparams.epoch_counter.current
            if current_epoch % self.hparams.valid_search_interval == 0:
                # for the sake of efficiency, we only perform beamsearch with limited capacity
                # and no LM to give user some idea of how the AM is doing
                hyps, _ = self.hparams.valid_search(enc_out.detach(), wav_lens)
        elif stage == sb.Stage.TEST:
            hyps, _ = self.hparams.test_search(enc_out.detach(), wav_lens)

        return p_ctc, p_seq, wav_lens, hyps

    def compute_objectives(self, predictions, batch, stage):
        """Computes the loss (CTC+NLL) given predictions and targets."""

        (p_ctc, p_seq, wav_lens, hyps,) = predictions

        ids = batch.id
        tokens_eos, tokens_eos_lens = batch.tokens_eos
        tokens, tokens_lens = batch.tokens

        if hasattr(self.modules, "env_corrupt") and stage == sb.Stage.TRAIN:
            tokens_eos = torch.cat([tokens_eos, tokens_eos], dim=0)
            tokens_eos_lens = torch.cat(
                [tokens_eos_lens, tokens_eos_lens], dim=0
            )
            tokens = torch.cat([tokens, tokens], dim=0)
            tokens_lens = torch.cat([tokens_lens, tokens_lens], dim=0)

        loss_seq = self.hparams.seq_cost(
            p_seq, tokens_eos, length=tokens_eos_lens
        ).sum()

        # now as training progresses we use real prediction from the prev step instead of teacher forcing

        loss_ctc = self.hparams.ctc_cost(
            p_ctc, tokens, wav_lens, tokens_lens
        ).sum()

        loss = (
            self.hparams.ctc_weight * loss_ctc
            + (1 - self.hparams.ctc_weight) * loss_seq
        )

        if stage != sb.Stage.TRAIN:
            current_epoch = self.hparams.epoch_counter.current
            valid_search_interval = self.hparams.valid_search_interval
            if current_epoch % valid_search_interval == 0 or (
                stage == sb.Stage.TEST
            ):
                # Decode token terms to words
                predicted_words = [
                    tokenizer.decode_ids(utt_seq).split(" ") for utt_seq in hyps
                ]
                target_words = [wrd.split(" ") for wrd in batch.wrd]
                predicted_chars = [
                    list("".join(utt_seq)) for utt_seq in predicted_words
                ]
                target_chars = [list("".join(wrd.split())) for wrd in batch.wrd]
                self.wer_metric.append(ids, predicted_words, target_words)
                self.cer_metric.append(ids, predicted_chars, target_chars)

            # compute the accuracy of the one-step-forward prediction
            self.acc_metric.append(p_seq, tokens_eos, tokens_eos_lens)
        return loss

    def fit_batch(self, batch):

        should_step = self.step % self.grad_accumulation_factor == 0
        # Managing automatic mixed precision
        if self.auto_mix_prec:
            self.optimizer.zero_grad()
            with torch.cuda.amp.autocast():
                outputs = self.compute_forward(batch, sb.Stage.TRAIN)
                loss = self.compute_objectives(outputs, batch, sb.Stage.TRAIN)
            self.scaler.scale(loss / self.grad_accumulation_factor).backward()
            if should_step:
                self.scaler.unscale_(self.optimizer)
                if self.check_gradients(loss):
                    self.scaler.step(self.optimizer)
                self.scaler.update()
                self.optimizer_step += 1

                # anneal lr every update
                self.hparams.noam_annealing(self.optimizer)
        else:
            outputs = self.compute_forward(batch, sb.Stage.TRAIN)
            loss = self.compute_objectives(outputs, batch, sb.Stage.TRAIN)
            (loss / self.grad_accumulation_factor).backward()
            if should_step:
                if self.check_gradients(loss):
                    self.optimizer.step()
                self.optimizer.zero_grad()
                self.optimizer_step += 1

                # anneal lr every update
                self.hparams.noam_annealing(self.optimizer)

        return loss.detach().cpu()

    def evaluate_batch(self, batch, stage):
        """Computations needed for validation/test batches"""
        with torch.no_grad():
            predictions = self.compute_forward(batch, stage=stage)
            loss = self.compute_objectives(predictions, batch, stage=stage)
        return loss.detach()

    def on_stage_start(self, stage, epoch):
        """Gets called at the beginning of each epoch"""
        if stage != sb.Stage.TRAIN:
            self.acc_metric = self.hparams.acc_computer()
            self.wer_metric = self.hparams.error_rate_computer()
            self.cer_metric = self.hparams.error_rate_computer()

    def on_stage_end(self, stage, stage_loss, epoch):
        """Gets called at the end of a epoch."""
        # Compute/store important stats
        stage_stats = {"loss": stage_loss}
        if stage == sb.Stage.TRAIN:
            self.train_stats = stage_stats
        else:
            stage_stats["ACC"] = self.acc_metric.summarize()
            current_epoch = self.hparams.epoch_counter.current
            valid_search_interval = self.hparams.valid_search_interval
            if (
                current_epoch % valid_search_interval == 0
                or stage == sb.Stage.TEST
            ):
                stage_stats["WER"] = self.wer_metric.summarize("error_rate")
                stage_stats["CER"] = self.cer_metric.summarize("error_rate")

        # log stats and save checkpoint at end-of-epoch
        if stage == sb.Stage.VALID and sb.utils.distributed.if_main_process():

            lr = self.hparams.noam_annealing.current_lr
            steps = self.optimizer_step
            optimizer = self.optimizer.__class__.__name__

            epoch_stats = {
                "epoch": epoch,
                "lr": lr,
                "steps": steps,
                "optimizer": optimizer,
            }
            self.hparams.train_logger.log_stats(
                stats_meta=epoch_stats,
                train_stats=self.train_stats,
                valid_stats=stage_stats,
            )
            self.checkpointer.save_and_keep_only(
                meta={"ACC": stage_stats["ACC"], "epoch": epoch},
                max_keys=["ACC"],
                num_to_keep=5,
            )

        elif stage == sb.Stage.TEST:
            self.hparams.train_logger.log_stats(
                stats_meta={"Epoch loaded": self.hparams.epoch_counter.current},
                test_stats=stage_stats,
            )
            with open(self.hparams.wer_file, "w") as w:
                self.wer_metric.write_stats(w)
                self.cer_metric.write_stats(w)

            # save the averaged checkpoint at the end of the evaluation stage
            # delete the rest of the intermediate checkpoints
            # ACC is set to 1.1 so checkpointer only keeps the averaged checkpoint
            self.checkpointer.save_and_keep_only(
                meta={"ACC": 1.1, "epoch": epoch},
                max_keys=["ACC"],
                num_to_keep=1,
            )

<<<<<<< HEAD
    def check_and_reset_optimizer(self):
        """reset the optimizer if training enters stage 2"""
        current_epoch = self.hparams.epoch_counter.current
        if not hasattr(self, "switched"):
            self.switched = False
            if isinstance(self.optimizer, torch.optim.SGD):
                self.switched = True

        if self.switched is True:
            return

        if current_epoch > self.hparams.stage_one_epochs:
            self.optimizer = self.hparams.SGD(self.modules.parameters())

            if self.checkpointer is not None:
                self.checkpointer.add_recoverable("optimizer", self.optimizer)

            self.switched = True

    def on_fit_start(self):
        """Initialize the right optimizer on the training start"""
        super().on_fit_start()

        # if the model is resumed from stage two, reinitialize the optimizer
        current_epoch = self.hparams.epoch_counter.current
        current_optimizer = self.optimizer
        if current_epoch > self.hparams.stage_one_epochs:
            del self.optimizer
            self.optimizer = self.hparams.SGD(self.modules.parameters())

            # Load latest checkpoint to resume training if interrupted
            if self.checkpointer is not None:

                # do not reload the weights if training is interrupted
                # right before stage 2
                group = current_optimizer.param_groups[0]
                if "momentum" not in group:
                    return

                self.checkpointer.recover_if_possible()

=======
>>>>>>> ff3042d4
    def on_evaluate_start(self, max_key=None, min_key=None):
        """perform checkpoint averge if needed"""
        super().on_evaluate_start()

        ckpts = self.checkpointer.find_checkpoints(
            max_key=max_key, min_key=min_key
        )
        ckpt = sb.utils.checkpoints.average_checkpoints(
            ckpts, recoverable_name="model",
        )

        self.hparams.model.load_state_dict(ckpt, strict=True)
        self.hparams.model.eval()


def dataio_prepare(hparams):
    """This function prepares the datasets to be used in the brain class.
    It also defines the data processing pipeline through user-defined functions."""
    data_folder = hparams["data_folder"]

    train_data = sb.dataio.dataset.DynamicItemDataset.from_csv(
        csv_path=hparams["train_csv"], replacements={"data_root": data_folder},
    )

    if hparams["sorting"] == "ascending":
        # we sort training data to speed up training and get better results.
        train_data = train_data.filtered_sorted(sort_key="duration")
        # when sorting do not shuffle in dataloader ! otherwise is pointless
        hparams["train_dataloader_opts"]["shuffle"] = False

    elif hparams["sorting"] == "descending":
        train_data = train_data.filtered_sorted(
            sort_key="duration", reverse=True
        )
        # when sorting do not shuffle in dataloader ! otherwise is pointless
        hparams["train_dataloader_opts"]["shuffle"] = False

    elif hparams["sorting"] == "random":
        pass

    else:
        raise NotImplementedError(
            "sorting must be random, ascending or descending"
        )
    valid_data = sb.dataio.dataset.DynamicItemDataset.from_csv(
        csv_path=hparams["valid_csv"], replacements={"data_root": data_folder},
    )
    valid_data = valid_data.filtered_sorted(sort_key="duration")

    # test is separate
    test_datasets = {}
    for csv_file in hparams["test_csv"]:
        name = Path(csv_file).stem
        test_datasets[name] = sb.dataio.dataset.DynamicItemDataset.from_csv(
            csv_path=csv_file, replacements={"data_root": data_folder}
        )
        test_datasets[name] = test_datasets[name].filtered_sorted(
            sort_key="duration"
        )

    datasets = [train_data, valid_data] + [i for k, i in test_datasets.items()]
    valtest_datasets = [valid_data] + [i for k, i in test_datasets.items()]

    # We get the tokenizer as we need it to encode the labels when creating
    # mini-batches.
    tokenizer = hparams["tokenizer"]

    # 2. Define audio pipeline:
    @sb.utils.data_pipeline.takes("wav")
    @sb.utils.data_pipeline.provides("sig")
    def audio_pipeline(wav):
        sig = sb.dataio.dataio.read_audio(wav)
        return sig

    sb.dataio.dataset.add_dynamic_item(valtest_datasets, audio_pipeline)

    @sb.utils.data_pipeline.takes("wav")
    @sb.utils.data_pipeline.provides("sig")
    def audio_pipeline_train(wav):
        # Speed Perturb is done here so it is multi-threaded with the
        # workers of the dataloader (faster).
        if hparams["speed_perturb"]:
            sig = sb.dataio.dataio.read_audio(wav)
            # factor = np.random.uniform(0.95, 1.05)
            # sig = resample(sig.numpy(), 16000, int(16000*factor))
            speed = sb.processing.speech_augmentation.SpeedPerturb(
                16000, [x for x in range(95, 105)]
            )
            sig = speed(sig.unsqueeze(0)).squeeze(0)  # torch.from_numpy(sig)
        else:
            sig = sb.dataio.dataio.read_audio(wav)
        return sig

    sb.dataio.dataset.add_dynamic_item([train_data], audio_pipeline_train)

    # 3. Define text pipeline:
    @sb.utils.data_pipeline.takes("wrd")
    @sb.utils.data_pipeline.provides(
        "wrd", "tokens_list", "tokens_bos", "tokens_eos", "tokens"
    )
    def text_pipeline(wrd):
        yield wrd
        tokens_list = tokenizer.encode_as_ids(wrd)
        yield tokens_list
        tokens_bos = torch.LongTensor([hparams["bos_index"]] + (tokens_list))
        yield tokens_bos
        tokens_eos = torch.LongTensor(tokens_list + [hparams["eos_index"]])
        yield tokens_eos
        tokens = torch.LongTensor(tokens_list)
        yield tokens

    sb.dataio.dataset.add_dynamic_item(datasets, text_pipeline)

    # 4. Set output:
    sb.dataio.dataset.set_output_keys(
        datasets, ["id", "sig", "wrd", "tokens_bos", "tokens_eos", "tokens"],
    )

    # 5. If Dynamic Batching is used, we instantiate the needed samplers.
    train_batch_sampler = None
    valid_batch_sampler = None
    if hparams["dynamic_batching"]:
        from speechbrain.dataio.sampler import DynamicBatchSampler  # noqa

        dynamic_hparams = hparams["dynamic_batch_sampler"]
        num_buckets = dynamic_hparams["num_buckets"]

        train_batch_sampler = DynamicBatchSampler(
            train_data,
            dynamic_hparams["max_batch_len"],
            num_buckets=num_buckets,
            length_func=lambda x: x["duration"],
            shuffle=dynamic_hparams["shuffle_ex"],
            batch_ordering=dynamic_hparams["batch_ordering"],
        )

        valid_batch_sampler = DynamicBatchSampler(
            valid_data,
            dynamic_hparams["max_batch_len"],
            num_buckets=num_buckets,
            length_func=lambda x: x["duration"],
            shuffle=dynamic_hparams["shuffle_ex"],
            batch_ordering=dynamic_hparams["batch_ordering"],
        )

    return (
        train_data,
        valid_data,
        test_datasets,
        tokenizer,
        train_batch_sampler,
        valid_batch_sampler,
    )


if __name__ == "__main__":
    # CLI:
    hparams_file, run_opts, overrides = sb.parse_arguments(sys.argv[1:])
    with open(hparams_file) as fin:
        hparams = load_hyperpyyaml(fin, overrides)

    # If --distributed_launch then
    # create ddp_group with the right communication protocol
    sb.utils.distributed.ddp_init_group(run_opts)

    # 1.  # Dataset prep (parsing KsponSpeech)
    from ksponspeech_prepare import prepare_ksponspeech  # noqa

    # Create experiment directory
    sb.create_experiment_directory(
        experiment_directory=hparams["output_folder"],
        hyperparams_to_save=hparams_file,
        overrides=overrides,
    )

    # multi-gpu (ddp) save data preparation
    run_on_main(
        prepare_ksponspeech,
        kwargs={
            "data_folder": hparams["data_folder"],
            "tr_splits": hparams["train_splits"],
            "dev_splits": hparams["dev_splits"],
            "te_splits": hparams["test_splits"],
            "save_folder": hparams["data_folder"],
            "merge_lst": hparams["train_splits"],
            "merge_name": hparams["train_csv"],
            "skip_prep": hparams["skip_prep"],
        },
    )

    # here we create the datasets objects as well as tokenization and encoding
    (
        train_data,
        valid_data,
        test_datasets,
        tokenizer,
        train_bsampler,
        valid_bsampler,
    ) = dataio_prepare(hparams)

    # We download the pretrained LM from HuggingFace (or elsewhere depending on
    # the path given in the YAML file). The tokenizer is loaded at the same time.
    run_on_main(hparams["pretrainer"].collect_files)
    hparams["pretrainer"].load_collected()

    # Trainer initialization
    asr_brain = ASR(
        modules=hparams["modules"],
        opt_class=hparams["Adam"],
        hparams=hparams,
        run_opts=run_opts,
        checkpointer=hparams["checkpointer"],
    )

    # adding objects to trainer:
    asr_brain.tokenizer = hparams["tokenizer"]
    train_dataloader_opts = hparams["train_dataloader_opts"]
    valid_dataloader_opts = hparams["valid_dataloader_opts"]

    if train_bsampler is not None:
        train_dataloader_opts = {
            "batch_sampler": train_bsampler,
            "num_workers": hparams["num_workers"],
        }

    if valid_bsampler is not None:
        valid_dataloader_opts = {"batch_sampler": valid_bsampler}

    # Training
    asr_brain.fit(
        asr_brain.hparams.epoch_counter,
        train_data,
        valid_data,
        train_loader_kwargs=train_dataloader_opts,
        valid_loader_kwargs=valid_dataloader_opts,
    )

    # Testing
    for k in test_datasets.keys():  # keys are test_clean, test_other etc
        asr_brain.hparams.wer_file = os.path.join(
            hparams["output_folder"], "wer_{}.txt".format(k)
        )
        asr_brain.evaluate(
            test_datasets[k],
            max_key="ACC",
            test_loader_kwargs=hparams["test_dataloader_opts"],
        )<|MERGE_RESOLUTION|>--- conflicted
+++ resolved
@@ -263,50 +263,6 @@
                 num_to_keep=1,
             )
 
-<<<<<<< HEAD
-    def check_and_reset_optimizer(self):
-        """reset the optimizer if training enters stage 2"""
-        current_epoch = self.hparams.epoch_counter.current
-        if not hasattr(self, "switched"):
-            self.switched = False
-            if isinstance(self.optimizer, torch.optim.SGD):
-                self.switched = True
-
-        if self.switched is True:
-            return
-
-        if current_epoch > self.hparams.stage_one_epochs:
-            self.optimizer = self.hparams.SGD(self.modules.parameters())
-
-            if self.checkpointer is not None:
-                self.checkpointer.add_recoverable("optimizer", self.optimizer)
-
-            self.switched = True
-
-    def on_fit_start(self):
-        """Initialize the right optimizer on the training start"""
-        super().on_fit_start()
-
-        # if the model is resumed from stage two, reinitialize the optimizer
-        current_epoch = self.hparams.epoch_counter.current
-        current_optimizer = self.optimizer
-        if current_epoch > self.hparams.stage_one_epochs:
-            del self.optimizer
-            self.optimizer = self.hparams.SGD(self.modules.parameters())
-
-            # Load latest checkpoint to resume training if interrupted
-            if self.checkpointer is not None:
-
-                # do not reload the weights if training is interrupted
-                # right before stage 2
-                group = current_optimizer.param_groups[0]
-                if "momentum" not in group:
-                    return
-
-                self.checkpointer.recover_if_possible()
-
-=======
->>>>>>> ff3042d4
     def on_evaluate_start(self, max_key=None, min_key=None):
         """perform checkpoint averge if needed"""
         super().on_evaluate_start()

--- conflicted
+++ resolved
@@ -189,18 +189,6 @@
     annealing_factor: 0.9
     patient: 0
 
-<<<<<<< HEAD
-# Scorer
-coverage_scorer: !new:speechbrain.decoders.scorer.CoverageScorer
-    vocab_size: !ref <output_neurons>
-
-scorer: !new:speechbrain.decoders.scorer.ScorerBuilder
-    full_scorers: [!ref <coverage_scorer>]
-    scorer_weights:
-        coverage: !ref <coverage_penalty>
-
-=======
->>>>>>> 61788382
 beam_searcher: !new:speechbrain.decoders.S2SRNNBeamSearcher
     embedding: !ref <emb>
     decoder: !ref <dec>

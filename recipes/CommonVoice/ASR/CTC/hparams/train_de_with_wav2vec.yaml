# Model: wav2vec2 + DNN + CTC
# Augmentation: SpecAugment
# Authors: Titouan Parcollet 2021
#          Mirco Ravanelli 2021
#          Sangeet Sagar 2022
# ################################

# Seed needs to be set at top of yaml, before objects with parameters are made
seed: 8200
__set_seed: !apply:torch.manual_seed [!ref <seed>]
output_folder: !ref results/wav2vec2_ctc_de/<seed>
test_wer_file: !ref <output_folder>/wer_test.txt
save_folder: !ref <output_folder>/save
train_log: !ref <output_folder>/train_log.txt

# URL for the LARGE Fairseq German wav2vec2 model.
wav2vec2_hub: facebook/wav2vec2-large-xlsr-53-german
wav2vec2_folder: !ref <save_folder>/wav2vec2_checkpoint

# Dataset prep parameters
data_folder: !PLACEHOLDER
train_tsv_file: !ref <data_folder>/train.tsv
dev_tsv_file: !ref <data_folder>/dev.tsv
test_tsv_file: !ref <data_folder>/test.tsv
accented_letters: True
language: de
train_csv: !ref <save_folder>/train.csv
valid_csv: !ref <save_folder>/dev.csv
test_csv: !ref <save_folder>/test.csv
skip_prep: False

# We remove utterance slonger than 10s in the train/dev/test sets as
# longer sentences certainly correspond to "open microphones".
avoid_if_longer_than: 10.0

# Training parameters
number_of_epochs: 45
lr: 1.0
lr_wav2vec: 0.0001
sorting: ascending
precision: fp32 # bf16, fp16 or fp32
sample_rate: 16000
ckpt_interval_minutes: 30 # save checkpoint every N min

# With data_parallel batch_size is split into N jobs
# With DDP batch_size is multiplied by N jobs
# Must be 6 per GPU to fit 16GB of VRAM
batch_size: 8
test_batch_size: 8
dataloader_num_workers: 8
test_num_workers: 8

dataloader_options:
    batch_size: !ref <batch_size>
    num_workers: !ref <dataloader_num_workers>
test_dataloader_options:
    batch_size: !ref <test_batch_size>
    num_workers: !ref <test_num_workers>

# BPE parameters
token_type: char # ["unigram", "bpe", "char"]
character_coverage: 1.0

# Model parameters
# activation: !name:torch.nn.LeakyReLU
dnn_neurons: 1024
wav2vec_output_dim: !ref <dnn_neurons>
freeze_wav2vec: False
freeze_feature_extractor: False
dropout: 0.15
warmup_steps: 500

# Outputs
output_neurons: 32 # BPE size, index(blank/eos/bos) = 0

# Be sure that the bos and eos index match with the BPEs ones
blank_index: 0
bos_index: 1
eos_index: 2

# Decoding parameters
# Be sure that the bos and eos index match with the BPEs ones
# Decoding parameters
test_searcher: !name:speechbrain.decoders.CTCBeamSearcher
beam_size: 100
beam_prune_logp: -12.0
token_prune_min_logp: -1.2
prune_history: True
topk: 1
alpha: 1.0
beta: 0.5
# can be downloaded from here https://www.openslr.org/11/ or trained with kenLM
# It can either be a .bin or .arpa ; note: .arpa is much slower at loading
# If you don't want to use an LM, comment it out or set it to null
# kenlm_model_path: none

# Functions and classes
epoch_counter: !new:speechbrain.utils.epoch_loop.EpochCounter
    limit: !ref <number_of_epochs>

# Speed perturbation
speed_changes: [95, 100, 105]  # List of speed changes for time-stretching

speed_perturb: !new:speechbrain.augment.time_domain.SpeedPerturb
    orig_freq: !ref <sample_rate>
    speeds: !ref <speed_changes>

# Frequency drop: randomly drops a number of frequency bands to zero.
drop_freq_low: 0  # Min frequency band dropout probability
drop_freq_high: 1  # Max frequency band dropout probability
drop_freq_count_low: 1  # Min number of frequency bands to drop
drop_freq_count_high: 3  # Max number of frequency bands to drop
drop_freq_width: 0.05  # Width of frequency bands to drop

drop_freq: !new:speechbrain.augment.time_domain.DropFreq
    drop_freq_low: !ref <drop_freq_low>
    drop_freq_high: !ref <drop_freq_high>
    drop_freq_count_low: !ref <drop_freq_count_low>
    drop_freq_count_high: !ref <drop_freq_count_high>
    drop_freq_width: !ref <drop_freq_width>

# Time drop: randomly drops a number of temporal chunks.
drop_chunk_count_low: 1  # Min number of audio chunks to drop
drop_chunk_count_high: 5  # Max number of audio chunks to drop
drop_chunk_length_low: 1000  # Min length of audio chunks to drop
drop_chunk_length_high: 2000  # Max length of audio chunks to drop

drop_chunk: !new:speechbrain.augment.time_domain.DropChunk
    drop_length_low: !ref <drop_chunk_length_low>
    drop_length_high: !ref <drop_chunk_length_high>
    drop_count_low: !ref <drop_chunk_count_low>
    drop_count_high: !ref <drop_chunk_count_high>

# Augmenter: Combines previously defined augmentations to perform data augmentation
wav_augment: !new:speechbrain.augment.augmenter.Augmenter
    parallel_augment: False
    concat_original: False
    repeat_augment: 1
    shuffle_augmentations: False
    min_augmentations: 3
    max_augmentations: 3
    augment_prob: 1.0
    augmentations: [
        !ref <speed_perturb>,
        !ref <drop_freq>,
        !ref <drop_chunk>]

enc: !new:speechbrain.nnet.containers.Sequential
<<<<<<< HEAD
    input_shape: [null, null, !ref <wav2vec_output_dim>]
    linear1: !name:speechbrain.nnet.linear.Linear
        n_neurons: !ref <dnn_neurons>
        bias: True
    bn1: !name:speechbrain.nnet.normalization.BatchNorm1d
    activation: !new:torch.nn.LeakyReLU
    drop: !new:torch.nn.Dropout
        p: !ref <dropout>
    linear2: !name:speechbrain.nnet.linear.Linear
        n_neurons: !ref <dnn_neurons>
        bias: True
    bn2: !name:speechbrain.nnet.normalization.BatchNorm1d
    activation2: !new:torch.nn.LeakyReLU
    drop2: !new:torch.nn.Dropout
        p: !ref <dropout>
    linear3: !name:speechbrain.nnet.linear.Linear
        n_neurons: !ref <dnn_neurons>
        bias: True
    bn3: !name:speechbrain.nnet.normalization.BatchNorm1d
    activation3: !new:torch.nn.LeakyReLU

wav2vec2: !new:speechbrain.lobes.models.huggingface_transformers.wav2vec.Wav2Vec2
    source: !ref <wav2vec2_hub>
    output_norm: True
    freeze: !ref <freeze_wav2vec>
    freeze_feature_extractor: !ref <freeze_feature_extractor>
    save_path: !ref <wav2vec2_folder>
=======
  input_shape: [null, null, !ref <wav2vec_output_dim>]
  linear1: !name:speechbrain.nnet.linear.Linear
    n_neurons: !ref <dnn_neurons>
    bias: True
  bn1: !name:speechbrain.nnet.normalization.BatchNorm1d
  activation: !new:torch.nn.LeakyReLU
  drop: !new:torch.nn.Dropout
    p: !ref <dropout>
  linear2: !name:speechbrain.nnet.linear.Linear
    n_neurons: !ref <dnn_neurons>
    bias: True
  bn2: !name:speechbrain.nnet.normalization.BatchNorm1d
  activation2: !new:torch.nn.LeakyReLU
  drop2: !new:torch.nn.Dropout
    p: !ref <dropout>
  linear3: !name:speechbrain.nnet.linear.Linear
    n_neurons: !ref <dnn_neurons>
    bias: True
  bn3: !name:speechbrain.nnet.normalization.BatchNorm1d
  activation3: !new:torch.nn.LeakyReLU

wav2vec2: !new:speechbrain.lobes.models.huggingface_transformers.wav2vec2.Wav2Vec2
  source: !ref <wav2vec2_hub>
  output_norm: True
  freeze: !ref <freeze_wav2vec>
  freeze_feature_extractor: !ref <freeze_feature_extractor>
  save_path: !ref <wav2vec2_folder>
>>>>>>> 44dcf3da

#####
# Uncomment this block if you prefer to use a Fairseq pretrained model instead
# of a HuggingFace one. Here, we provide an URL that is obtained from the
# Fairseq github for the multilingual XLSR.
#
#wav2vec2_url: https://dl.fbaipublicfiles.com/fairseq/wav2vec/wav2vec_vox_960h_pl.pt
#wav2vec2: !new:speechbrain.lobes.models.fairseq_wav2vec.FairseqWav2Vec2
#    pretrained_path: !ref <wav2vec2_url>
#    output_norm: True
#    freeze: False
#    save_path: !ref <save_folder>/wav2vec2_checkpoint/model.pt

ctc_lin: !new:speechbrain.nnet.linear.Linear
    input_size: !ref <dnn_neurons>
    n_neurons: !ref <output_neurons>

log_softmax: !new:speechbrain.nnet.activations.Softmax
    apply_log: True

ctc_cost: !name:speechbrain.nnet.losses.ctc_loss
    blank_index: !ref <blank_index>

modules:
    wav2vec2: !ref <wav2vec2>
    enc: !ref <enc>
    ctc_lin: !ref <ctc_lin>

model: !new:torch.nn.ModuleList
    - [!ref <enc>, !ref <ctc_lin>]

model_opt_class: !name:torch.optim.Adadelta
    lr: !ref <lr>
    rho: 0.95
    eps: 1.e-8

wav2vec_opt_class: !name:torch.optim.Adam
    lr: !ref <lr_wav2vec>

lr_annealing_model: !new:speechbrain.nnet.schedulers.NewBobScheduler
    initial_value: !ref <lr>
    improvement_threshold: 0.0025
    annealing_factor: 0.8
    patient: 0

lr_annealing_wav2vec: !new:speechbrain.nnet.schedulers.NewBobScheduler
    initial_value: !ref <lr_wav2vec>
    improvement_threshold: 0.0025
    annealing_factor: 0.9
    patient: 0

checkpointer: !new:speechbrain.utils.checkpoints.Checkpointer
    checkpoints_dir: !ref <save_folder>
    recoverables:
        wav2vec2: !ref <wav2vec2>
        model: !ref <model>
        scheduler_model: !ref <lr_annealing_model>
        scheduler_wav2vec: !ref <lr_annealing_wav2vec>
        counter: !ref <epoch_counter>

train_logger: !new:speechbrain.utils.train_logger.FileTrainLogger
    save_file: !ref <train_log>

error_rate_computer: !name:speechbrain.utils.metric_stats.ErrorRateStats

cer_computer: !name:speechbrain.utils.metric_stats.ErrorRateStats
    split_tokens: True<|MERGE_RESOLUTION|>--- conflicted
+++ resolved
@@ -146,7 +146,6 @@
         !ref <drop_chunk>]
 
 enc: !new:speechbrain.nnet.containers.Sequential
-<<<<<<< HEAD
     input_shape: [null, null, !ref <wav2vec_output_dim>]
     linear1: !name:speechbrain.nnet.linear.Linear
         n_neurons: !ref <dnn_neurons>
@@ -168,41 +167,12 @@
     bn3: !name:speechbrain.nnet.normalization.BatchNorm1d
     activation3: !new:torch.nn.LeakyReLU
 
-wav2vec2: !new:speechbrain.lobes.models.huggingface_transformers.wav2vec.Wav2Vec2
+wav2vec2: !new:speechbrain.lobes.models.huggingface_transformers.wav2vec2.Wav2Vec2
     source: !ref <wav2vec2_hub>
     output_norm: True
     freeze: !ref <freeze_wav2vec>
     freeze_feature_extractor: !ref <freeze_feature_extractor>
     save_path: !ref <wav2vec2_folder>
-=======
-  input_shape: [null, null, !ref <wav2vec_output_dim>]
-  linear1: !name:speechbrain.nnet.linear.Linear
-    n_neurons: !ref <dnn_neurons>
-    bias: True
-  bn1: !name:speechbrain.nnet.normalization.BatchNorm1d
-  activation: !new:torch.nn.LeakyReLU
-  drop: !new:torch.nn.Dropout
-    p: !ref <dropout>
-  linear2: !name:speechbrain.nnet.linear.Linear
-    n_neurons: !ref <dnn_neurons>
-    bias: True
-  bn2: !name:speechbrain.nnet.normalization.BatchNorm1d
-  activation2: !new:torch.nn.LeakyReLU
-  drop2: !new:torch.nn.Dropout
-    p: !ref <dropout>
-  linear3: !name:speechbrain.nnet.linear.Linear
-    n_neurons: !ref <dnn_neurons>
-    bias: True
-  bn3: !name:speechbrain.nnet.normalization.BatchNorm1d
-  activation3: !new:torch.nn.LeakyReLU
-
-wav2vec2: !new:speechbrain.lobes.models.huggingface_transformers.wav2vec2.Wav2Vec2
-  source: !ref <wav2vec2_hub>
-  output_norm: True
-  freeze: !ref <freeze_wav2vec>
-  freeze_feature_extractor: !ref <freeze_feature_extractor>
-  save_path: !ref <wav2vec2_folder>
->>>>>>> 44dcf3da
 
 #####
 # Uncomment this block if you prefer to use a Fairseq pretrained model instead

 ################################
# Model: wav2vec2 + DNN + CTC
# Augmentation: SpecAugment
# Authors: Titouan Parcollet 2021
#          Mirco Ravanelli 2021
# ################################

# Seed needs to be set at top of yaml, before objects with parameters are made
seed: 1234
__set_seed: !!python/object/apply:torch.manual_seed [!ref <seed>]
output_folder: !ref results/wav2vec2_ctc_it/<seed>
wer_file: !ref <output_folder>/wer.txt
save_folder: !ref <output_folder>/save
train_log: !ref <output_folder>/train_log.txt

# URL for the biggest Fairseq english wav2vec2 model.
wav2vec2_hub: facebook/wav2vec2-large-it-voxpopuli
wav2vec2_folder: !ref <save_folder>/wav2vec2_checkpoint

# Data files
data_folder: !PLACEHOLDER  # e.g, /localscratch/cv-corpus-5.1-2020-06-22/it
train_tsv_file: !ref <data_folder>/train.tsv  # Standard CommonVoice .tsv files
dev_tsv_file: !ref <data_folder>/dev.tsv  # Standard CommonVoice .tsv files
test_tsv_file: !ref <data_folder>/test.tsv  # Standard CommonVoice .tsv files
accented_letters: False
language: it # use 'it' for Italian, 'rw' for Kinyarwanda, 'en' for english
train_csv: !ref <save_folder>/train.csv
valid_csv: !ref <save_folder>/dev.csv
test_csv: !ref <save_folder>/test.csv
skip_prep: False # Skip data preparation

# We remove utterance slonger than 10s in the train/dev/test sets as
# longer sentences certainly correspond to "open microphones".
avoid_if_longer_than: 8.0

# Training parameters
number_of_epochs: 45
lr: 1.0
lr_wav2vec: 0.0001
sorting: ascending
auto_mix_prec: False
sample_rate: 16000
ckpt_interval_minutes: 30 # save checkpoint every N min

# With data_parallel batch_size is split into N jobs
# With DDP batch_size is multiplied by N jobs
# Must be 8 per GPU to fit 32GB of VRAM
batch_size: 12
test_batch_size: 4

dataloader_options:
    batch_size: !ref <batch_size>
    num_workers: 2
test_dataloader_options:
    batch_size: !ref <test_batch_size>
    num_workers: 2

# BPE parameters
token_type: unigram  # ["unigram", "bpe", "char"]
character_coverage: 1.0

# Model parameters
# activation: !name:torch.nn.LeakyReLU
wav2vec_output_dim: 1024
dnn_neurons: 1024
freeze_wav2vec: False
freeze_feature_extractor: False
dropout: 0.15
warmup_steps: 500

# Outputs
output_neurons: 1000  # BPE size, index(blank/eos/bos) = 0

# Decoding parameters
# Be sure that the bos and eos index match with the BPEs ones
blank_index: 0
bos_index: 1
eos_index: 2

#
# Functions and classes
#
epoch_counter: !new:speechbrain.utils.epoch_loop.EpochCounter
    limit: !ref <number_of_epochs>

augmentation: !new:speechbrain.lobes.augment.TimeDomainSpecAugment
    sample_rate: !ref <sample_rate>
    speeds: [95, 100, 105]

enc: !new:speechbrain.nnet.containers.Sequential
    input_shape: [null, null, !ref <wav2vec_output_dim>]
    linear1: !name:speechbrain.nnet.linear.Linear
        n_neurons: !ref <dnn_neurons>
        bias: True
    bn1: !name:speechbrain.nnet.normalization.BatchNorm1d
    activation: !new:torch.nn.LeakyReLU
    drop: !new:torch.nn.Dropout
        p: !ref <dropout>
    linear2: !name:speechbrain.nnet.linear.Linear
        n_neurons: !ref <dnn_neurons>
        bias: True
    bn2: !name:speechbrain.nnet.normalization.BatchNorm1d
    activation2: !new:torch.nn.LeakyReLU
    drop2: !new:torch.nn.Dropout
        p: !ref <dropout>
    linear3: !name:speechbrain.nnet.linear.Linear
        n_neurons: !ref <dnn_neurons>
        bias: True
    bn3: !name:speechbrain.nnet.normalization.BatchNorm1d
    activation3: !new:torch.nn.LeakyReLU


output_all_hiddens: False
apply_spec_augment: False

w2v2: !new:speechbrain.lobes.models.transformer.HuggingFace.HuggingFaceTransformer
    source: !ref <wav2vec2_hub>
<<<<<<< HEAD
=======
    output_norm: True
    freeze: !ref <freeze_wav2vec>
    freeze_feature_extractor: !ref <freeze_feature_extractor>
>>>>>>> b9f2a31a
    save_path: !ref <wav2vec2_folder>
    forward_partial_fn: !name:speechbrain.lobes.models.transformer.HuggingFace.forward_wav2vec2
        output_all_hiddens: !ref <output_all_hiddens>
    modify_state_dict_partial_fn: !name:speechbrain.lobes.models.transformer.HuggingFace.modify_state_dict_wav2vec2
    override_hf_model_partial_fn: !name:speechbrain.lobes.models.transformer.HuggingFace.model_set_spectral_augmentation
        apply_spec_augment: !ref <apply_spec_augment>
    freeze: !ref <freeze_wav2vec>
    cache_dir: !ref <wav2vec2_folder>  # for a different cache folder, e.g.: !ref <output_folder>/cache

wav2vec2: !new:speechbrain.nnet.containers.LengthsCapableSequential
    input_norm: !new:speechbrain.processing.features.InputNormalization
        norm_type: sentence
        dim: -1
    w2v2: !ref <w2v2>
    output_norm: !new:speechbrain.processing.features.InputNormalization
        norm_type: sentence
        dim: (-2, -1)

#####
# Uncomment this block if you prefer to use a Fairseq pretrained model instead
# of a HuggingFace one. Here, we provide an URL that is obtained from the
# Fairseq github for the multilingual XLSR.
#
#wav2vec2_url: https://dl.fbaipublicfiles.com/fairseq/wav2vec/xlsr_53_56k.pt
#wav2vec2: !new:speechbrain.lobes.models.fairseq_wav2vec.FairseqWav2Vec2
#    pretrained_path: !ref <wav2vec2_url>
#    output_norm: True
#    freeze: False
#    save_path: !ref <save_folder>/wav2vec2_checkpoint/model.pt
#####

ctc_lin: !new:speechbrain.nnet.linear.Linear
    input_size: !ref <dnn_neurons>
    n_neurons: !ref <output_neurons>

log_softmax: !new:speechbrain.nnet.activations.Softmax
    apply_log: True

ctc_cost: !name:speechbrain.nnet.losses.ctc_loss
    blank_index: !ref <blank_index>

modules:
    wav2vec2: !ref <wav2vec2>
    enc: !ref <enc>
    ctc_lin: !ref <ctc_lin>

model: !new:torch.nn.ModuleList
    - [!ref <enc>, !ref <ctc_lin>]

model_opt_class: !name:torch.optim.Adadelta
    lr: !ref <lr>
    rho: 0.95
    eps: 1.e-8

wav2vec_opt_class: !name:torch.optim.Adam
    lr: !ref <lr_wav2vec>

lr_annealing_model: !new:speechbrain.nnet.schedulers.NewBobScheduler
    initial_value: !ref <lr>
    improvement_threshold: 0.0025
    annealing_factor: 0.8
    patient: 0

lr_annealing_wav2vec: !new:speechbrain.nnet.schedulers.NewBobScheduler
    initial_value: !ref <lr_wav2vec>
    improvement_threshold: 0.0025
    annealing_factor: 0.9
    patient: 0

checkpointer: !new:speechbrain.utils.checkpoints.Checkpointer
    checkpoints_dir: !ref <save_folder>
    recoverables:
        wav2vec2: !ref <w2v2>
        model: !ref <model>
        scheduler_model: !ref <lr_annealing_model>
        scheduler_wav2vec: !ref <lr_annealing_wav2vec>
        counter: !ref <epoch_counter>

train_logger: !new:speechbrain.utils.train_logger.FileTrainLogger
    save_file: !ref <train_log>

error_rate_computer: !name:speechbrain.utils.metric_stats.ErrorRateStats

cer_computer: !name:speechbrain.utils.metric_stats.ErrorRateStats
    split_tokens: True<|MERGE_RESOLUTION|>--- conflicted
+++ resolved
@@ -115,12 +115,6 @@
 
 w2v2: !new:speechbrain.lobes.models.transformer.HuggingFace.HuggingFaceTransformer
     source: !ref <wav2vec2_hub>
-<<<<<<< HEAD
-=======
-    output_norm: True
-    freeze: !ref <freeze_wav2vec>
-    freeze_feature_extractor: !ref <freeze_feature_extractor>
->>>>>>> b9f2a31a
     save_path: !ref <wav2vec2_folder>
     forward_partial_fn: !name:speechbrain.lobes.models.transformer.HuggingFace.forward_wav2vec2
         output_all_hiddens: !ref <output_all_hiddens>
@@ -128,6 +122,7 @@
     override_hf_model_partial_fn: !name:speechbrain.lobes.models.transformer.HuggingFace.model_set_spectral_augmentation
         apply_spec_augment: !ref <apply_spec_augment>
     freeze: !ref <freeze_wav2vec>
+    freeze_feature_extractor: !ref <freeze_feature_extractor>
     cache_dir: !ref <wav2vec2_folder>  # for a different cache folder, e.g.: !ref <output_folder>/cache
 
 wav2vec2: !new:speechbrain.nnet.containers.LengthsCapableSequential

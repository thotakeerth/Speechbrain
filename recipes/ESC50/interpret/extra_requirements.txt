--- conflicted
+++ resolved
@@ -1,7 +1,5 @@
 matplotlib
 scikit-learn
-<<<<<<< HEAD
 torchvision
-=======
-timm==0.4.5 # needed for AST
->>>>>>> ae00b6c0
+transformers
+pandas
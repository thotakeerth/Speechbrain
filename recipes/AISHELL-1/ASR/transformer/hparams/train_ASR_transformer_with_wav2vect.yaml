--- conflicted
+++ resolved
@@ -33,20 +33,12 @@
 # Training parameters
 number_of_epochs: 80
 batch_size: 2
-<<<<<<< HEAD
-gradient_accumulation: 16
-=======
 grad_accumulation_factor: 16
->>>>>>> 44dcf3da
 loss_reduction: 'batchmean'
 sorting: random
 ctc_weight: 0.3
 avg_checkpoints: 10 # Number of checkpoints to average for evaluation
-<<<<<<< HEAD
-
-=======
 precision: fp32 # bf16, fp16 or fp32
->>>>>>> 44dcf3da
 
 dynamic_batching: False
 max_batch_length: 15 # in terms of "duration" in annotations by default, second here
@@ -108,11 +100,7 @@
 
 ############################## models ################################
 
-<<<<<<< HEAD
-wav2vec2: !new:speechbrain.lobes.models.huggingface_transformers.wav2vec.Wav2Vec2
-=======
 wav2vec2: !new:speechbrain.lobes.models.huggingface_transformers.wav2vec2.Wav2Vec2
->>>>>>> 44dcf3da
     source: !ref <wav2vec2_hub>
     output_norm: True
     freeze: !ref <freeze_wav2vec>
@@ -220,21 +208,12 @@
     eos_index: !ref <eos_index>
     blank_index: !ref <blank_index>
     ctc_fc: !ref <ctc_lin>
-<<<<<<< HEAD
 
 scorer: !new:speechbrain.decoders.scorer.ScorerBuilder
     full_scorers: [!ref <ctc_scorer>]
     weights:
         ctc: !ref <ctc_weight_decode>
 
-=======
-
-scorer: !new:speechbrain.decoders.scorer.ScorerBuilder
-    full_scorers: [!ref <ctc_scorer>]
-    weights:
-        ctc: !ref <ctc_weight_decode>
-
->>>>>>> 44dcf3da
 valid_search: !new:speechbrain.decoders.S2STransformerBeamSearcher
     modules: [!ref <Transformer>, !ref <seq_lin>]
     bos_index: !ref <bos_index>

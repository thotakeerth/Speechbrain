--- conflicted
+++ resolved
@@ -103,7 +103,6 @@
 
 w2v2: !new:speechbrain.lobes.models.transformer.HuggingFace.HuggingFaceTransformer
     source: !ref <wav2vec2_hub>
-<<<<<<< HEAD
     save_path: !ref <wav2vec2_folder>
     forward_partial_fn: !new:functools.partial
         - !name:speechbrain.lobes.models.transformer.HuggingFace.forward_wav2vec2
@@ -125,12 +124,6 @@
     output_norm: !new:speechbrain.processing.features.InputNormalization
         norm_type: sentence
         dim: (-2, -1)
-=======
-    output_norm: True
-    freeze: !ref <wav2vec2_frozen>
-    save_path: !ref <wav2vec2_folder>
->>>>>>> d25745ca
-
 
 #linear projection
 enc: !new:speechbrain.lobes.models.VanillaNN.VanillaNN

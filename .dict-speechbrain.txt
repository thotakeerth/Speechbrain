--- conflicted
+++ resolved
@@ -1178,6 +1178,8 @@
 visualisation
 
 ####### Non-English #######
+AUJOURD
+AUJOURD'HUI
 collés
 delle
 encadre
@@ -1186,9 +1188,4 @@
 quelques
 Université
 Università
-<<<<<<< HEAD
-vie
-=======
-AUJOURD'HUI
-AUJOURD
->>>>>>> 35ef78c0
+vie
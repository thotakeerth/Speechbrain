"""Tests for checking consistency between yaml files and their corresponding training scripts.

Authors
 * Mirco Ravanelli 2022
 * Andreas Nautsch 2022
"""

import os
import re
from speechbrain.core import run_opt_defaults


def get_yaml_var(hparam_file):
    """Extracts from the input yaml file (hparams_file) the list of variables that
    should be used in the script file.

    Arguments
    ---------
    hparam_file : path
        Path of the yaml file containing the hyperparameters.

    Returns
    -------
    var_list: list
        list of the variables declared in the yaml file (sub-variables are not
        included).
    """
    var_lst = []
    with open(hparam_file) as f:
        for line in f:
            # Avoid empty lists or comments - skip pretrainer definitions
            if (
                len(line) <= 1
                or line.startswith("#")
                or "speechbrain.utils.parameter_transfer.Pretrainer" in line
            ):
                continue

            # Remove trailing characters
            line = line.rstrip()

            # Check for variables (e.g., 'key:' or '!ref')
            if line.find(":") != -1 or line.find("!ref") != -1:
                var_name = line[: line.find(":")]
                # The variables to check are like "key:" (we do not need to check
                # subvariavles as " key:")
                if not (
                    var_name[0] == " "
                    or var_name[0] == "\t"
                    or "!!" in line
                    or "!apply" in line
                ):
                    var_lst.append(var_name)
                # Check for the reference pattern
                # note: output_folder: !ref results/<experiment_name>/<seed> pattern
                if line.find("!ref") != -1:
                    # Check for 'annotation_list_to_check: [!ref <train_csv>, !ref <valid_csv>]' pattern
                    for subline in line.split("<"):
                        sub_var = subline[: subline.find(">")]
                        # Check for 'models[generator]' pattern (dictionary reference)
                        dict_pos = sub_var.find("[")
                        if dict_pos != -1:
                            sub_var = sub_var[:dict_pos]
                        # Remove variables already used in yaml
                        if sub_var in var_lst:
                            var_lst.remove(sub_var)
    return var_lst


def detect_script_vars(script_file, var_lst):
    """Detects from the input script file (script_file) which of given variables (var_lst) are demanded.

    Arguments
    ---------
    script_file : path
        Path of the script file needing the hyperparameters.
    var_lst : list
        list of the variables declared in the yaml file.

    Returns
    -------
    detected_var: list
        list of the variables detected in the script file.
    """
    var_types = [
        "hparams.",
        "modules.",
        'attr(self.hparams, "',
        'hparams.get("',
    ]
    detected_var = []
    with open(script_file) as f:
        for line in f:
            for var in var_lst:
                # The pattern can be ["key"] or ".key"
                if '["' + var + '"]' in line:
                    if var not in detected_var:
                        detected_var.append(var)
                        continue  # no need to go through the other cases for this var
                # case: hparams[f"{dataset}_annotation"] - only that structure at the moment
                re_match = re.search(r"\[f.\{.*\}(.*).\]", line)
                # case: getattr(self.hparams, f"{stage.name}_search".lower())
                if re_match is None:
                    re_match = re.search(
                        r"self\.hparams, f\"\{.*\}(.*)\"", line
                    )
                if re_match is not None:
                    if re_match.group(1) in var:
                        print(
                            "\t\tWARNING: potential inconsistency %s maybe used in %s (or not)."
                            % (var, re_match.group(0))
                        )
                        if var not in detected_var:
                            detected_var.append(var)
                            continue

                # case: hparams[f"annotation_{dataset}"] - only that structure at the moment
                re_match = re.search(r"\[f.(.*)\{.*\}.\]", line)
                if re_match is not None:
                    if re_match.group(1) in var:
                        print(
                            "\t\tWARNING: potential inconsistency %s maybe used in %s (or not)."
                            % (var, re_match.group(0))
                        )
                        if var not in detected_var:
                            detected_var.append(var)
                            continue

                # Chek var types
                # Chek var types
                for var_type in var_types:
                    if var_type + var in line:
                        if var not in detected_var:
                            detected_var.append(var)
                            continue
                # case: tea_enc_list.append(hparams['tea{}_enc'])
                re_var = re.search(r"\[.(.*){}(.*).\]", line)
                if re_var is not None:
                    re_var_pattern = re_var.group(1) + ".*" + re_var.group(2)
                    re_pattern = re.search(re_var_pattern, var)
                    if re_pattern is not None:
                        if re_pattern.group() == var:
                            detected_var.append(var)
                            continue
    return detected_var


def check_yaml_vs_script(hparam_file, script_file):
    """Checks consistency between the given yaml file (hparams_file) and the
    script file. The function detects if there are variables declared in the yaml
    file, but not used in the script file.

    Arguments
    ---------
    hparam_file : path
        Path of the yaml file containing the hyperparameters.
    script_file : path
        Path of the script file (.py) containing the training recipe.

    Returns
    -------
    Bool
        This function returns False if some mismatch is detected and True otherwise.
        An error is raised to inform about which variable has been declared but
        not used.
    """
    print("Checking %s..." % (hparam_file))

    # Check if files exist
    if not (os.path.exists(hparam_file)):
        print("File %s not found!" % (hparam_file,))
        return False

    if not (os.path.exists(script_file)):
        print("File %s not found!" % (script_file,))
        return False

    # Getting list of variables declared in yaml
    var_lst = get_yaml_var(hparam_file)

    # Detect which of these variables are used in the script file
    detected_vars_train = detect_script_vars(script_file, var_lst)

    # Check which variables are declared but not used
<<<<<<< HEAD
    default_run_opt_keys = list(run_opt_defaults.keys()) + [
        "rescoring_lm_scale"
    ]  # k2 lm weight
=======
    default_run_opt_keys = list(run_opt_defaults.keys())
>>>>>>> f6e297e6

    unused_vars = list(
        set(var_lst) - set(detected_vars_train) - set(default_run_opt_keys)
    )
    for unused_var in unused_vars:
        print(
            '\tERROR: variable "%s" not used in %s!' % (unused_var, script_file)
        )

    return len(unused_vars) == 0


def extract_patterns(lines, start_pattern, end_pattern):
    """Extracts a variables from start_pattern to end_pattern.

    Arguments
    ---------
    lines: list
        List of strings to parse.
    start_pattern: string
        String that indicated the start of the pattern.
    end_pattern: string
        String that indicated the end of the pattern.

    Returns
    -------
    var_lst: list
        List of variables detected.
    """
    var_lst = []

    for line in lines:
        start_indexes = [
            index
            for index in range(len(line))
            if line.startswith(start_pattern, index)
        ]
        for index in start_indexes:
            start_var = index + len(start_pattern)
            line_src = line[start_var:]
            var_name = ""
            for char in line_src:
                if char in end_pattern:
                    break
                var_name = var_name + char
            var_lst.append(var_name)
    return var_lst


def check_module_vars(
    hparam_file, script_file, module_key="modules:", module_var="self.modules."
):
    """Checks if the variables self.moduled.var are properly declared in the
    hparam file.

    Arguments
    ---------
    hparam_file : path
        Path of the yaml file containing the hyperparameters.
    script_file : path
        Path of the script file (.py) containing the training recipe.
    module_key: string
        String that denoted the start of the module in the hparam file.
    module_var: string
        String that denoted the start of the module in the script file.
    Returns
    -------
    Bool
        This function returns False if some mismatch is detected and True otherwise.
        An error is raised to inform about which variable has been used but
        not declared.
    """
    stop_char = [" ", ",", "(", ")", "[", "]", "{", "}", ".", ":", "\n"]
    module_block = False
    end_block = [" ", "\t"]
    avoid_lst = ["parameters", "keys", "eval", "train"]

    # Extract Modules variables from the hparam file
    module_vars_hparams = []
    with open(hparam_file) as f:
        for line in f:
            if module_key in line:
                module_block = True
                continue
            if line[0] not in end_block:
                module_block = False

            if module_block:
                var = line.strip().split(":")[0]
                module_vars_hparams.append(var)

    # Extract Modules variables from the script file
    with open(script_file) as file:
        lines = file.readlines()
        lines = [line.rstrip() for line in lines]

    module_var_script = extract_patterns(lines, module_var, stop_char)
    module_var_script = set(module_var_script)
    for avoid in avoid_lst:
        if avoid in module_var_script:
            module_var_script.remove(avoid)

    # Remove optional variables "if hasattr(self.modules, "env_corrupt"):"
    stop_char.append('"')
    opt_vars = extract_patterns(lines, 'if hasattr(self.modules, "', stop_char)
    opt_vars.extend(
        extract_patterns(lines, 'if hasattr(self.hparams, "', stop_char)
    )

    # Remove optional
    for avoid in set(opt_vars):
        if avoid in module_var_script:
            module_var_script.remove(avoid)

    # Check Module variavles
    unused_vars = list(set(module_var_script) - set(module_vars_hparams))

    for unused_var in unused_vars:
        print(
            '\tERROR: variable "self.modules.%s" used in %s, but not listed in the "modules:" section of %s'
            % (unused_var, script_file, hparam_file)
        )
    return len(unused_vars) == 0<|MERGE_RESOLUTION|>--- conflicted
+++ resolved
@@ -182,13 +182,7 @@
     detected_vars_train = detect_script_vars(script_file, var_lst)
 
     # Check which variables are declared but not used
-<<<<<<< HEAD
-    default_run_opt_keys = list(run_opt_defaults.keys()) + [
-        "rescoring_lm_scale"
-    ]  # k2 lm weight
-=======
     default_run_opt_keys = list(run_opt_defaults.keys())
->>>>>>> f6e297e6
 
     unused_vars = list(
         set(var_lst) - set(detected_vars_train) - set(default_run_opt_keys)

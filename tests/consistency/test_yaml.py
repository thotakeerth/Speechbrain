"""Consistency check between yaml files and script files.

Authors
 * Mirco Ravanelli 2022
"""
import os
import csv
<<<<<<< HEAD
from speechbrain.utils.check_yaml import check_yaml_vs_script, check_module_vars
=======
from tests.consistency.test_recipe import __skip_list
from tests.utils.check_yaml import check_yaml_vs_script
>>>>>>> e60037c9


def test_yaml_script_consistency(recipe_folder="tests/recipes"):
    """This test checks the consistency between yaml files (used to specify
    hyperparameters) and script files (that implement the training recipe).

    Arguments
    ---------
    recipe_folder : path
        Path of the folder with csv files containing the training scripts with their coupled
        yaml files (with colums called 'Hparam_file', 'Script_file', 'Data_prep_file')
    """

    # Use this list to itemize special yaml for which we do not have to test
<<<<<<< HEAD
    avoid_check = [
        "recipes/Voicebank/MTL/ASR_enhance/hparams/enhance_mimic.yaml",
        "recipes/Voicebank/MTL/ASR_enhance/hparams/pretrain_perceptual.yaml",
    ]

    with open(recipe_list, newline="") as csvfile:
        check = True
        reader = csv.DictReader(csvfile, delimiter=",", skipinitialspace=True)
        for row in reader:

            # Avoid checks
            if row["Hparam_file"] in avoid_check:
                continue

            # Check yaml-script consistency
            if not (
                check_yaml_vs_script(row["Hparam_file"], row["Script_file"])
            ):
                check = False

            # Check module variables
            if not (check_module_vars(row["Hparam_file"], row["Script_file"])):
                check = False
=======
    avoid_check = []

    # Loop over all recipe CSVs
    for recipe_csvfile in os.listdir(recipe_folder):
        if recipe_csvfile in __skip_list:
            continue
        with open(
            os.path.join(recipe_folder, recipe_csvfile), newline=""
        ) as csvfile:
            check = True
            reader = csv.DictReader(
                csvfile, delimiter=",", skipinitialspace=True
            )
            for row in reader:

                # Avoid checks
                if row["Hparam_file"] in avoid_check:
                    continue

                # Check yaml-script consistency
                if not (
                    check_yaml_vs_script(row["Hparam_file"], row["Script_file"])
                ):
                    check = False

                # Check module variables
                # if not (check_module_vars(row["Hparam_file"], row["Script_file"])):
                #    check = False
>>>>>>> e60037c9

    assert check<|MERGE_RESOLUTION|>--- conflicted
+++ resolved
@@ -5,12 +5,8 @@
 """
 import os
 import csv
-<<<<<<< HEAD
-from speechbrain.utils.check_yaml import check_yaml_vs_script, check_module_vars
-=======
 from tests.consistency.test_recipe import __skip_list
 from tests.utils.check_yaml import check_yaml_vs_script
->>>>>>> e60037c9
 
 
 def test_yaml_script_consistency(recipe_folder="tests/recipes"):
@@ -25,31 +21,6 @@
     """
 
     # Use this list to itemize special yaml for which we do not have to test
-<<<<<<< HEAD
-    avoid_check = [
-        "recipes/Voicebank/MTL/ASR_enhance/hparams/enhance_mimic.yaml",
-        "recipes/Voicebank/MTL/ASR_enhance/hparams/pretrain_perceptual.yaml",
-    ]
-
-    with open(recipe_list, newline="") as csvfile:
-        check = True
-        reader = csv.DictReader(csvfile, delimiter=",", skipinitialspace=True)
-        for row in reader:
-
-            # Avoid checks
-            if row["Hparam_file"] in avoid_check:
-                continue
-
-            # Check yaml-script consistency
-            if not (
-                check_yaml_vs_script(row["Hparam_file"], row["Script_file"])
-            ):
-                check = False
-
-            # Check module variables
-            if not (check_module_vars(row["Hparam_file"], row["Script_file"])):
-                check = False
-=======
     avoid_check = []
 
     # Loop over all recipe CSVs
@@ -78,6 +49,5 @@
                 # Check module variables
                 # if not (check_module_vars(row["Hparam_file"], row["Script_file"])):
                 #    check = False
->>>>>>> e60037c9
 
     assert check
import torch


def test_ConcatDatasetBatchSampler(device):
    from torch.utils.data import TensorDataset, ConcatDataset, DataLoader
    from speechbrain.dataio.sampler import (
        ReproducibleRandomSampler,
        ConcatDatasetBatchSampler,
    )
    import numpy as np

    datasets = []
    for i in range(3):
        if i == 0:
            datasets.append(
                TensorDataset(torch.arange(i * 10, (i + 1) * 10, device=device))
            )
        else:
            datasets.append(
                TensorDataset(torch.arange(i * 6, (i + 1) * 6, device=device))
            )

    samplers = [ReproducibleRandomSampler(x) for x in datasets]
    dataset = ConcatDataset(datasets)
    loader = DataLoader(
        dataset, batch_sampler=ConcatDatasetBatchSampler(samplers, [1, 1, 1])
    )

    concat_data = []

    for data in loader:
        concat_data.append([x.item() for x in data[0]])
    concat_data = np.array(concat_data)

    non_cat_data = []
    for i in range(len(samplers)):
        c_data = []
        loader = DataLoader(dataset.datasets[i], sampler=samplers[i])

        for data in loader:
            c_data.append(data[0].item())

        non_cat_data.append(c_data)

    minlen = min([len(x) for x in non_cat_data])
    non_cat_data = [x[:minlen] for x in non_cat_data]
    non_cat_data = np.array(non_cat_data)
    np.testing.assert_array_equal(non_cat_data.T, concat_data)

    # check DynamicBatchSampler
    from speechbrain.dataio.sampler import DynamicBatchSampler
    from speechbrain.dataio.dataset import DynamicItemDataset
    from speechbrain.dataio.dataloader import SaveableDataLoader
    from speechbrain.dataio.batch import PaddedBatch

    max_batch_length = 4
    num_buckets = 5

    item_lengths = [1, 2, 3, 4, 5, 6, 7]
    items = [[length] * length for length in item_lengths]

    dataset = {
        "ex_{}".format(length): {"wav": torch.tensor(item), "duration": length}
        for item, length in zip(items, item_lengths)
    }
    dataset = DynamicItemDataset(dataset)
    dataset.set_output_keys(["wav"])

    bsampler = DynamicBatchSampler(
        dataset,
        max_batch_length,
        num_buckets,
        lambda x: x["duration"],
        shuffle=False,
        batch_ordering="ascending",
    )

    dataloader = SaveableDataLoader(
        dataset, batch_sampler=bsampler, collate_fn=PaddedBatch
    )

    assert next(iter(dataloader))["wav"].data.shape == torch.Size([1, 1])

    bsampler = DynamicBatchSampler(
        dataset,
        max_batch_length,
        num_buckets,
        lambda x: x["duration"],
        shuffle=False,
        batch_ordering="descending",
    )

    dataloader = SaveableDataLoader(
        dataset, batch_sampler=bsampler, collate_fn=PaddedBatch
    )
<<<<<<< HEAD
    assert next(iter(dataloader))["wav"].data.shape == torch.Size([3, 7])
=======
    assert next(iter(dataloader))["wav"].data.shape == torch.Size([1, 7])
>>>>>>> 44dcf3da

    max_batch_length = 10
    num_buckets = 5

    bsampler = DynamicBatchSampler(
        dataset,
        max_batch_length,
        num_buckets,
        lambda x: x["duration"],
        shuffle=False,
        batch_ordering="ascending",
    )

    dataloader = SaveableDataLoader(
        dataset, batch_sampler=bsampler, collate_fn=PaddedBatch
    )

    for b in dataloader:
<<<<<<< HEAD
        assert b["wav"].data.shape[1] <= max_batch_length

    assert len(dataloader) == num_buckets
=======
        assert b["wav"].data.shape[1] <= max_batch_length
>>>>>>> 44dcf3da
<|MERGE_RESOLUTION|>--- conflicted
+++ resolved
@@ -93,11 +93,7 @@
     dataloader = SaveableDataLoader(
         dataset, batch_sampler=bsampler, collate_fn=PaddedBatch
     )
-<<<<<<< HEAD
-    assert next(iter(dataloader))["wav"].data.shape == torch.Size([3, 7])
-=======
     assert next(iter(dataloader))["wav"].data.shape == torch.Size([1, 7])
->>>>>>> 44dcf3da
 
     max_batch_length = 10
     num_buckets = 5
@@ -116,10 +112,4 @@
     )
 
     for b in dataloader:
-<<<<<<< HEAD
-        assert b["wav"].data.shape[1] <= max_batch_length
-
-    assert len(dataloader) == num_buckets
-=======
-        assert b["wav"].data.shape[1] <= max_batch_length
->>>>>>> 44dcf3da
+        assert b["wav"].data.shape[1] <= max_batch_length